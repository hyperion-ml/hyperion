--- conflicted
+++ resolved
@@ -21,11 +21,7 @@
 
 if [ "$(hostname --domain)" == "cm.gemini" ];then
     module load ffmpeg
-<<<<<<< HEAD
-    TORCH="pytorch1.4_tf2_cuda10.1"
-=======
-    TORCH="pytorch1.4_cuda10.1"
->>>>>>> e1ed17e8
+    TORCH="pytorch1.6_cuda10.2"
     module load cuda10.1/toolkit/10.1.105
     module load cudnn/7.6.3_cuda10.1
 else
