--- conflicted
+++ resolved
@@ -5,10 +5,7 @@
 
   Evals PLDA LLR
 """
-<<<<<<< HEAD
-=======
 
->>>>>>> 971ecce7
 import sys
 import os
 import argparse
