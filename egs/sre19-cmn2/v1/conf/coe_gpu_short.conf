
# Default configuration
command qsub -v PATH -cwd -S /bin/bash -j y -sync y -l arch=*64* -V 
option mem=* -l mem_free=$0
option mem=0          # Do not add anything to qsub_opts
option num_threads=* -l num_proc=$0
option num_threads=1  # Do not add anything to qsub_opts
option max_jobs_run=* -tc $0
default gpu=0
<<<<<<< HEAD
option gpu=0 -q all.q -l h_rt=100:00:00 -l hostname=r[2-7]*
=======
option gpu=0 -q all.q -l h_rt=100:00:00 -l hostname=r[1-9]*
>>>>>>> 4ef4eac2
option gpu=* -l gpu=$0,h_rt=00:59:00 -q gpu_short.q -l hostname=r[17]*<|MERGE_RESOLUTION|>--- conflicted
+++ resolved
@@ -7,9 +7,5 @@
 option num_threads=1  # Do not add anything to qsub_opts
 option max_jobs_run=* -tc $0
 default gpu=0
-<<<<<<< HEAD
-option gpu=0 -q all.q -l h_rt=100:00:00 -l hostname=r[2-7]*
-=======
 option gpu=0 -q all.q -l h_rt=100:00:00 -l hostname=r[1-9]*
->>>>>>> 4ef4eac2
 option gpu=* -l gpu=$0,h_rt=00:59:00 -q gpu_short.q -l hostname=r[17]*