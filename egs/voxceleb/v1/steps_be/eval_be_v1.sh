#!/bin/bash
# Copyright 2018 Johns Hopkins University (Jesus Villalba)  
# Apache 2.0.
#

cmd=run.pl
plda_type=frplda
num_parts=8
stage=1
if [ -f path.sh ]; then . ./path.sh; fi
. parse_options.sh || exit 1;
set -e

if [ $# -ne 6 ]; then
  echo "Usage: $0 <ndx> <enroll-file> <vector-file> <preproc-file> <plda-file> <output-scores>"
  exit 1;
fi

ndx_file=$1
enroll_file=$2
vector_file=$3
preproc_file=$4
plda_file=$5
output_file=$6

output_dir=$(dirname $output_file)

mkdir -p $output_dir/log
name=$(basename $output_file)

echo "$0 score $ndx_file"

<<<<<<< HEAD

for((i=1;i<=$num_parts;i++));
do
  for((j=1;j<=$num_parts;j++));
  do
    $cmd $output_dir/log/${name}_${i}_${j}.log \
      hyp_utils/conda_env.sh \
      steps_be/eval-be-v1.py \
      --iv-file scp:$vector_file \
      --ndx-file $ndx_file \
      --enroll-file $enroll_file \
      --preproc-file $preproc_file \
      --model-file $plda_file \
      --plda-type $plda_type \
      --score-file $output_file \
      --model-part-idx $i --num-model-parts $num_parts \
      --seg-part-idx $j --num-seg-parts $num_parts &
  done
done
wait


for((i=1;i<=$num_parts;i++));
do
  for((j=1;j<=$num_parts;j++));
  do
    cat $output_file-$(printf "%03d" $i)-$(printf "%03d" $j)
  done
done | sort -u > $output_file

=======
if [ $stage -le 1 ];then
    for((i=1;i<=$num_parts;i++));
    do
	for((j=1;j<=$num_parts;j++));
	do
	    $cmd $output_dir/log/${name}_${i}_${j}.log \
		python steps_be/eval-be-v1.py \
		--iv-file scp:$vector_file \
		--ndx-file $ndx_file \
		--enroll-file $enroll_file \
		--preproc-file $preproc_file \
		--model-file $plda_file \
		--plda-type $plda_type \
		--score-file $output_file \
		--model-part-idx $i --num-model-parts $num_parts \
		--seg-part-idx $j --num-seg-parts $num_parts &
	done
    done
fi
wait

if [ $stage -le 2 ];then
    for((i=1;i<=$num_parts;i++));
    do
	for((j=1;j<=$num_parts;j++));
	do
	    cat $output_file-$(printf "%03d" $i)-$(printf "%03d" $j)
	done
    done | sort -u > $output_file
fi
>>>>>>> b8a0948a

<|MERGE_RESOLUTION|>--- conflicted
+++ resolved
@@ -30,8 +30,6 @@
 
 echo "$0 score $ndx_file"
 
-<<<<<<< HEAD
-
 for((i=1;i<=$num_parts;i++));
 do
   for((j=1;j<=$num_parts;j++));
@@ -61,36 +59,4 @@
   done
 done | sort -u > $output_file
 
-=======
-if [ $stage -le 1 ];then
-    for((i=1;i<=$num_parts;i++));
-    do
-	for((j=1;j<=$num_parts;j++));
-	do
-	    $cmd $output_dir/log/${name}_${i}_${j}.log \
-		python steps_be/eval-be-v1.py \
-		--iv-file scp:$vector_file \
-		--ndx-file $ndx_file \
-		--enroll-file $enroll_file \
-		--preproc-file $preproc_file \
-		--model-file $plda_file \
-		--plda-type $plda_type \
-		--score-file $output_file \
-		--model-part-idx $i --num-model-parts $num_parts \
-		--seg-part-idx $j --num-seg-parts $num_parts &
-	done
-    done
-fi
-wait
 
-if [ $stage -le 2 ];then
-    for((i=1;i<=$num_parts;i++));
-    do
-	for((j=1;j<=$num_parts;j++));
-	do
-	    cat $output_file-$(printf "%03d" $i)-$(printf "%03d" $j)
-	done
-    done | sort -u > $output_file
-fi
->>>>>>> b8a0948a
-
