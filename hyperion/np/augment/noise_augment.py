"""
 Copyright 2020 Johns Hopkins University  (Author: Jesus Villalba)
 Apache 2.0  (http://www.apache.org/licenses/LICENSE-2.0)
"""

import logging
import math
import multiprocessing
from copy import deepcopy

import numpy as np
import yaml

from ...hyp_defs import float_cpu
from ...io import RandomAccessAudioReader as AR


class SingleNoiseAugment(object):
    """Class to augment speech with additive noise of a single type,
        e.g., music, babble, ...

    Attributes:
      noise_type: string label indicating the noise type.
      noise_path: path to Kaldi style wav.scp file indicating the path
                  to the noise wav files.
      min_snr: mininimum SNR(dB) to sample from.
      max_snr: maximum SNR(dB) to sample from.
      rng:     Random number generator returned by
               np.random.default_rng (optional).
    """

    def __init__(
        self, noise_type, noise_path, min_snr, max_snr, random_seed=112358, rng=None
    ):
        logging.info(
            "init noise_augment with noise={} noise_path={} snr={}-{}".format(
                noise_type, noise_path, min_snr, max_snr
            )
        )

        self.noise_type = noise_type
        self.r = AR(noise_path)
        self.noise_keys = self.r.keys
        self.min_snr = min_snr
        self.max_snr = max_snr
        self.cache = None
        self.lock = multiprocessing.Lock()
        if rng is None:
            self.rng = np.random.default_rng(seed=random_seed)
        else:
            self.rng = deepcopy(rng)

        logging.info("init noise_augment with noise={} done".format(noise_type))

    @staticmethod
    def _power(x):
        """Computes power of x in dB."""
<<<<<<< HEAD
        return 10 * np.log10(((x+1e-5) ** 2).sum())
=======
        return 10 * np.log10((x**2).sum() + 1e-10)
>>>>>>> 8760d055

    @staticmethod
    def snr(x, n):
        """Computes SNR in dB.

        Args:
          x: clean speech signal.
          n: noise signal.
        """
        return SingleNoiseAugment._power(x) - SingleNoiseAugment._power(n)

    @staticmethod
    def _compute_noise_scale(x, n, target_snr):
        snr = SingleNoiseAugment.snr(x, n)
        return 10 ** ((snr - target_snr) / 20)

    def forward(self, x):
        """Adds noise to signal, SNR is chosen randomly.

        Args:
          x: clean speech signal.

        Returns:
          Noisy signal.
          Dictionary containing information of noise type and SNR(dB).
        """
        num_samples = x.shape[0]
        with self.lock:
            if self.cache is not None:
                if self.cache.shape[0] > num_samples:
                    noise = self.cache[:num_samples]
                    self.cache = self.cache[num_samples:]
                else:
                    noise = self.cache
                    self.cache = None
            else:
                noise = None

        while noise is None or noise.shape[0] < num_samples:
            with self.lock:
                noise_idx = self.rng.integers(len(self.noise_keys))
                key = self.noise_keys[noise_idx]
                noise_k, fs_k = self.r.read([key])
                noise_k = noise_k[0]

            if noise is None:
                need_samples = min(x.shape[0], noise_k.shape[0])
                noise = noise_k[:need_samples]
            else:
                need_samples = min(x.shape[0] - noise.shape[0], noise_k.shape[0])
                noise = np.concatenate((noise, noise_k[:need_samples]))

            if need_samples < noise_k.shape[0]:
                with self.lock:
                    self.cache = noise_k[need_samples:]

        num_zeros = np.sum(noise == 0)
        with self.lock:
            # add dither for noises files with many 0s.
            if num_zeros > len(noise) // 3:
                noise += 0.0001 * self.rng.standard_normal(
                    noise.shape, dtype=noise.dtype
                )

            target_snr = self.rng.uniform(self.min_snr, self.max_snr)

        scale = self._compute_noise_scale(x, noise, target_snr)

        info = {"noise_type": self.noise_type, "snr": target_snr}
        y = x + scale * noise

        return y, info

    def __call__(self, x):
        return self.forward(x)


class NoiseAugment(object):
    """Class to augment speech with additive noise from multiple types,
        e.g., music, babble, ...
        It will randomly choose which noise type to add.

    Attributes:
      noise_prob: probability of adding noise.
      noise_types: dictionary of options with one entry per noise-type,
                  Each entry is also a dictiory with the following entries:
                  weight, max_snr, min_snr, noise_path. The weight parameter
                  is proportional to how often we want to sample a given noise
                  type.
      rng:     Random number generator returned by
               np.random.default_rng (optional).
    """

    def __init__(self, noise_prob, noise_types, random_seed=112358, rng=None):
        logging.info("init noise augment")
        self.noise_prob = noise_prob
        assert isinstance(noise_types, dict)
        # num_noise_types = len(noise_types)

        augmenters = []
        self.weights = np.zeros((len(noise_types),))
        count = 0
        for key, opts in noise_types.items():
            self.weights[count] = opts["weight"]
            aug = SingleNoiseAugment(
                key,
                opts["noise_path"],
                opts["min_snr"],
                opts["max_snr"],
                random_seed=random_seed,
                rng=rng,
            )
            augmenters.append(aug)
            count += 1

        self.weights /= np.sum(self.weights)
        self.augmenters = augmenters

        self.lock = multiprocessing.Lock()
        if rng is None:
            self.rng = np.random.default_rng(seed=random_seed)
        else:
            self.rng = deepcopy(rng)

    @classmethod
    def create(cls, cfg, random_seed=112358, rng=None):
        """Creates a NoiseAugment object from options dictionary or YAML file.

        Args:
          cfg: YAML file path or dictionary with noise options.
          rng: Random number generator returned by
               np.random.default_rng (optional).

        Returns:
          NoiseAugment object
        """
        if isinstance(cfg, str):
            with open(cfg, "r") as f:
                cfg = yaml.load(f, Loader=yaml.FullLoader)

        assert isinstance(cfg, dict), "wrong object type for cfg={}".format(cfg)

        return cls(
            noise_prob=cfg["noise_prob"],
            noise_types=cfg["noise_types"],
            random_seed=random_seed,
            rng=rng,
        )

    def forward(self, x):
        """Adds noise to signal, noise type and SNR are chosen randomly.

        Args:
          x: clean speech signal.

        Returns:
          Noisy signal.
          Dictionary containing information of noise type and SNR(dB).
        """

        # decide whether to add noise or not
        with self.lock:
            p = self.rng.random()

        if p > self.noise_prob:
            # we don't add noise
            info = {"noise_type": None, "snr": 100}
            return x, info

        # decide the noise type
        with self.lock:
            noise_idx = self.rng.choice(len(self.weights), p=self.weights)

        # add noise
        x, info = self.augmenters[noise_idx](x)
        return x, info

    def __call__(self, x):
        return self.forward(x)<|MERGE_RESOLUTION|>--- conflicted
+++ resolved
@@ -55,11 +55,7 @@
     @staticmethod
     def _power(x):
         """Computes power of x in dB."""
-<<<<<<< HEAD
-        return 10 * np.log10(((x+1e-5) ** 2).sum())
-=======
         return 10 * np.log10((x**2).sum() + 1e-10)
->>>>>>> 8760d055
 
     @staticmethod
     def snr(x, n):
