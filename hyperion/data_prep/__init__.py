"""
 Copyright 2023 Johns Hopkins University  (Author: Jesus Villalba)
 Apache 2.0  (http://www.apache.org/licenses/LICENSE-2.0)
"""

from .asvspoof2015 import ASVSpoof2015DataPrep
from .asvspoof2017 import ASVSpoof2017DataPrep
from .asvspoof2019 import ASVSpoof2019DataPrep
from .asvspoof2021 import ASVSpoof2021DataPrep
from .asvspoof2024 import ASVSpoof2024DataPrep
from .data_prep import DataPrep
from .fake_codec import FakeCodecDataPrep
from .musan import MusanDataPrep
from .rirs import RIRSDataPrep
<<<<<<< HEAD
=======
from .sre_cts_superset import SRECTSSupersetDataPrep
>>>>>>> ea287dff
from .voxceleb1 import VoxCeleb1DataPrep
from .voxceleb2 import VoxCeleb2DataPrep
from .voxsrc22 import VoxSRC22DataPrep<|MERGE_RESOLUTION|>--- conflicted
+++ resolved
@@ -12,10 +12,7 @@
 from .fake_codec import FakeCodecDataPrep
 from .musan import MusanDataPrep
 from .rirs import RIRSDataPrep
-<<<<<<< HEAD
-=======
 from .sre_cts_superset import SRECTSSupersetDataPrep
->>>>>>> ea287dff
 from .voxceleb1 import VoxCeleb1DataPrep
 from .voxceleb2 import VoxCeleb2DataPrep
 from .voxsrc22 import VoxSRC22DataPrep