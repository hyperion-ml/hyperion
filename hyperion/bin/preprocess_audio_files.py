--- conflicted
+++ resolved
@@ -83,75 +83,11 @@
             logging.info("Processing audio %s", key)
             t2 = time.time()
 
-<<<<<<< HEAD
-            t1 = time.time()
-            for data in reader:
-                key, x, fs = data
-                logging.info("Processing audio %s" % (key))
-                t2 = time.time()
-
-                if output_sampling_rate is not None:
-                    x = signal.resample(x, int(x.shape[0]*output_sampling_rate/fs))
-                    fs = output_sampling_rate
-                
-                tot_samples = x.shape[0]
-                if vad_spec is not None:
-                    num_vad_frames = int(round(tot_samples * vad_fs / fs))
-                    vad = v_reader.read(key, num_frames=num_vad_frames)[0].astype(
-                        "bool", copy=False
-                    )
-                    logging.info("vad=%d/%d" % (np.sum(vad == 1), len(vad)))
-                    vad = process_vad(vad, tot_samples, fs, vad_dilation, vad_erosion)
-                    logging.info("vad=%d/%d" % (np.sum(vad == 1), len(vad)))
-                    x = x[vad]
-
-                logging.info(
-                    "utt %s detected %f/%f secs (%.2f %%) speech "
-                    % (
-                        key[0],
-                        x.shape[0] / fs,
-                        tot_samples / fs,
-                        x.shape[0] / tot_samples * 100,
-                    )
-                )
-
-
-                if x.shape[0] > 0:
-                    if remove_dc_offset:
-                        x -= np.mean(x)
-
-                    writer.write([key], [x], [fs])
-                    if write_time_durs_spec is not None:
-                        keys.append(key)
-                        info.append(x.shape[0] / fs)
-
-                    xmax = np.max(x)
-                    xmin = np.min(x)
-                else:
-                    xmax = 0
-                    xmin = 0
-
-                t3 = time.time()
-                dt2 = (t2 - t1) * 1000
-                dt3 = (t3 - t1) * 1000
-                time_dur = len(x) / fs
-                rtf = (time_dur * 1000) / dt3
-                logging.info(
-                    (
-                        "Packed audio %s length=%0.3f secs "
-                        "elapsed-time=%.2f ms. "
-                        "read-time=%.2f ms. write-time=%.2f ms. "
-                        "real-time-factor=%.2f"
-                        "x-range=[%f-%f]"
-                    )
-                    % (key, time_dur, dt3, dt2, dt3 - dt2, rtf, xmin, xmax)
-=======
             tot_samples = x.shape[0]
             if vad_spec is not None:
                 num_vad_frames = int(round(tot_samples * vad_fs / fs))
                 vad = v_reader.read(key, num_frames=num_vad_frames)[0].astype(
                     "bool", copy=False
->>>>>>> 8760d055
                 )
                 logging.info("vad=%d/%d", np.sum(vad == 1), len(vad))
                 vad = process_vad(vad, tot_samples, fs, vad_dilation, vad_erosion)
