#!/usr/bin/env python
"""
  Copyright 2020 Johns Hopkins University  (Author: Jesus Villalba)
  Apache 2.0  (http://www.apache.org/licenses/LICENSE-2.0)
"""

import logging
import os
import sys
import time

import numpy as np
import pandas as pd
<<<<<<< HEAD
=======
from art.estimators.classification import PyTorchClassifier
from jsonargparse import (
    ActionConfigFile,
    ActionParser,
    ArgumentParser,
    namespace_to_dict,
)

>>>>>>> 8b81ffaa
import torch
import torch.nn as nn
from art.classifiers import PyTorchClassifier
from hyperion.hyp_defs import config_logger, float_cpu, set_float_cpu
from hyperion.io import AudioWriter as AW
from hyperion.io import RandomAccessAudioReader as AR
from hyperion.io import RandomAccessDataReaderFactory as DRF
from hyperion.io import VADReaderFactory as VRF
from hyperion.np.classifiers import BinaryLogisticRegression as LR
from hyperion.torch import TorchModelLoader as TML
from hyperion.torch.adv_attacks.art_attack_factory import (
    ARTAttackFactory as AttackFactory,
)
from hyperion.torch.layers import LinBinCalibrator as Calibrator
from hyperion.torch.narchs import AudioFeatsMVN as AF
from hyperion.torch.utils import open_device
from hyperion.torch.utils.misc import compute_stats_adv_attack, l2_norm
from hyperion.utils import TrialKey, TrialNdx, TrialScores, Utt2Info
from hyperion.utils.list_utils import ismember
from jsonargparse import (ActionConfigFile, ActionParser, ArgumentParser,
                          namespace_to_dict)


class MyModel(nn.Module):
    def __init__(
        self,
        feat_extractor,
        xvector_model,
        embed_layer=None,
        calibrator=None,
        threshold=0,
    ):
        super().__init__()
        self.feat_extractor = feat_extractor
        self.xvector_model = xvector_model
        self.x_e = None
        self.vad_t = None
        self.embed_layer = embed_layer
        self.calibrator = calibrator
        self.threshold = threshold

    def forward(self, s_t):
        f_t = s_t
        f_t = self.feat_extractor(s_t)
        if self.vad_t is not None:
            n_vad_frames = len(self.vad_t)
            n_feat_frames = f_t.shape[1]
            if n_vad_frames > n_feat_frames:
                self.vad_t = self.vad_t[:n_feat_frames]
            elif n_vad_frames < n_feat_frames:
                f_t = f_t[:, :n_vad_frames]

            f_t = f_t[:, self.vad_t]

        f_t = f_t.transpose(1, 2).contiguous()
        x_t = self.xvector_model.extract_embed(f_t, embed_layer=self.embed_layer)
        x_t = l2_norm(x_t)
        x_e = l2_norm(self.x_e)
        tar_score = torch.sum(x_e * x_t, dim=-1, keepdim=True)
        if self.calibrator is not None:
            score = self.calibrator(tar_score)

        non_score = self.threshold + 0 * tar_score
        score = torch.cat((non_score, tar_score), dim=-1)  # .unsqueeze(0)
        return score


def init_device(use_gpu):
    set_float_cpu("float32")
    num_gpus = 1 if use_gpu else 0
    logging.info("initializing devices num_gpus={}".format(num_gpus))
    device = open_device(num_gpus=num_gpus)
    return device


def init_feats(**kwargs):
    feat_args = AF.filter_args(**kwargs)
    logging.info("feat args={}".format(feat_args))
    logging.info("initializing feature extractor")
    feat_extractor = AF(trans=False, **feat_args)
    logging.info("feat-extractor={}".format(feat_extractor))
    feat_extractor.eval()
    return feat_extractor


def load_model(model_path):
    logging.info("loading model {}".format(model_path))
    model = TML.load(model_path)
    logging.info("xvector-model={}".format(model))
    model.freeze()
    model.eval()
    return model


def load_calibrator(cal_file):
    logging.info("loading calibration params {}".format(cal_file))
    lr = LR.load(cal_file)
    calibrator = Calibrator(lr.A[0, 0], lr.b[0])
    calibrator.eval()
    return calibrator


def read_data(v_file, key_file, enroll_file, seg_part_idx, num_seg_parts):

    r = DRF.create(v_file)
    enroll = Utt2Info.load(enroll_file)
    key = TrialKey.load(key_file)

    if num_seg_parts > 1:
        key = key.split(1, 1, seg_part_idx, num_seg_parts)

    x_e = r.read(enroll.key, squeeze=True)

    f, idx = ismember(key.model_set, enroll.info)

    assert np.all(f)
    x_e = x_e[idx]

    return key, x_e


def eval_cosine_scoring(
    v_file,
    key_file,
    enroll_file,
    test_wav_file,
    vad_spec,
    vad_path_prefix,
    transfer_v_file,
    model_path,
    transfer_model_path,
    embed_layer,
    score_file,
    stats_file,
    cal_file,
    transfer_cal_file,
    threshold,
    max_test_length,
    save_adv_wav,
    save_adv_wav_path,
    use_gpu,
    seg_part_idx,
    num_seg_parts,
    **kwargs
):

    device_type = "gpu" if use_gpu else "cpu"
    device = init_device(use_gpu)
    # load victim model
    feat_extractor = init_feats(**kwargs["feats"])
    xvector_model = load_model(model_path)
    calibrator = None
    if cal_file is not None:
        calibrator = load_calibrator(cal_file)

    model = MyModel(
        feat_extractor, xvector_model, embed_layer, calibrator, threshold=threshold
    )
    model.to(device)
    model.eval()

    # load white-box model
    tfeat_extractor = init_feats(**kwargs["transfer_feats"])
    xvector_tmodel = load_model(transfer_model_path)
    tcalibrator = None
    if transfer_cal_file is not None:
        tcalibrator = load_calibrator(transfer_cal_file)

    tmodel = MyModel(
        tfeat_extractor, xvector_tmodel, embed_layer, tcalibrator, threshold=threshold
    )
    tmodel.to(device)
    tmodel.eval()

    tar = np.asarray([1], dtype=int)
    non = np.asarray([0], dtype=int)

    logging.info("loading key and enrollment x-vectors")
    key, x_e = read_data(v_file, key_file, enroll_file, seg_part_idx, num_seg_parts)
    x_e = torch.as_tensor(x_e, dtype=torch.get_default_dtype())

    _, t_x_e = read_data(
        transfer_v_file, key_file, enroll_file, seg_part_idx, num_seg_parts
    )
    t_x_e = torch.as_tensor(t_x_e, dtype=torch.get_default_dtype())

    audio_args = AR.filter_args(**kwargs)
    audio_reader = AR(test_wav_file)
    wav_scale = audio_reader.wav_scale

    if save_adv_wav:
        tar_audio_writer = AW(save_adv_wav_path + "/tar2non")
        non_audio_writer = AW(save_adv_wav_path + "/non2tar")

    attack_args = AttackFactory.filter_args(**kwargs["attack"])
    extra_args = {"eps_scale": wav_scale}
    attack_args.update(extra_args)
    logging.info("attack-args={}".format(attack_args))

    if vad_spec is not None:
        logging.info("opening VAD stream: %s" % (vad_spec))
        v_reader = VRF.create(vad_spec, path_prefix=vad_path_prefix, scp_sep=" ")

    scores = np.zeros((key.num_models, key.num_tests), dtype="float32")
    attack_stats = pd.DataFrame(
        columns=[
            "modelid",
            "segmentid",
            "snr",
            "px",
            "pn",
            "x_l2",
            "x_linf",
            "n_l0",
            "n_l2",
            "n_linf",
            "num_frames",
        ]
    )
    for j in range(key.num_tests):
        t1 = time.time()
        logging.info("scoring test utt %s" % (key.seg_set[j]))
        s, fs = audio_reader.read([key.seg_set[j]])
        s = s[0]
        fs = fs[0]

        if max_test_length is not None:
            max_samples = int(fs * max_test_length)
            if len(s) > max_samples:
                s = s[:max_samples]

        s = s[None, :].astype("float32", copy=False)
        s_tensor = torch.as_tensor(s, dtype=torch.get_default_dtype()).to(device)

        if vad_spec is not None:
            vad = v_reader.read([key.seg_set[j]])[0]
            tot_frames = len(vad)
            speech_frames = np.sum(vad)
            vad = torch.tensor(vad, dtype=torch.bool).to(device)
            model.vad_t = vad
            tmodel.vad_t = vad
            logging.info(
                "utt %s detected %d/%d (%.2f %%) speech frames"
                % (
                    key.seg_set[j],
                    speech_frames,
                    tot_frames,
                    speech_frames / tot_frames * 100,
                )
            )

        t2 = time.time()

        trial_time = 0
        num_trials = 0
        model_art = PyTorchClassifier(
            model=tmodel,
            loss=nn.CrossEntropyLoss(),
            optimizer=None,
            input_shape=[1, s.shape[1]],
            nb_classes=2,
            clip_values=(-wav_scale, wav_scale),
            device_type=device_type,
        )

        attack_args["num_samples"] = s.shape[-1]
        attack = AttackFactory.create(model_art, **attack_args)
        for i in range(key.num_models):
            if key.tar[i, j] or key.non[i, j]:
                t3 = time.time()
                model.x_e = x_e[i : i + 1].to(device)
                tmodel.x_e = t_x_e[i : i + 1].to(device)
                if key.tar[i, j]:
                    if attack.targeted:
                        t = non
                    else:
                        t = tar
                else:
                    if attack.targeted:
                        t = tar
                    else:
                        t = non

                s_adv = attack.generate(s, t)
                s_adv = torch.from_numpy(s_adv).to(device)
                with torch.no_grad():
                    scores[i, j] = model(s_adv).cpu().numpy()[0, 1]

                t4 = time.time()
                trial_time += t4 - t3
                num_trials += 1

                s_adv = s_adv.detach()
                stats_ij = compute_stats_adv_attack(s_tensor, s_adv)
                stats_ij = [stat.detach().cpu().numpy()[0] for stat in stats_ij]
                attack_stats = attack_stats.append(
                    {
                        "modelid": key.model_set[i],
                        "segmentid": key.seg_set[j],
                        "snr": stats_ij[0],
                        "px": stats_ij[1],
                        "pn": stats_ij[2],
                        "x_l2": stats_ij[3],
                        "x_linf": stats_ij[4],
                        "n_l0": stats_ij[5],
                        "n_l2": stats_ij[6],
                        "n_linf": stats_ij[7],
                        "num_samples": s.shape[-1],
                    },
                    ignore_index=True,
                )

                # logging.info('min-max %f %f %f %f' % (torch.min(s), torch.max(s), torch.min(s_adv-s), torch.max(s_adv-s)))
                if save_adv_wav:
                    s_adv = s_adv.cpu().numpy()[0]
                    trial_name = "%s-%s" % (key.model_set[i], key.seg_set[j])
                    if key.tar[i, j] and scores[i, j] < threshold:
                        tar_audio_writer.write(trial_name, s_adv, fs)
                    elif key.non[i, j] and scores[i, j] > threshold:
                        non_audio_writer.write(trial_name, s_adv, fs)

        del attack
        del model_art
        trial_time /= num_trials
        t7 = time.time()
        logging.info(
            (
                "utt %s total-time=%.3f read-time=%.3f trial-time=%.3f n_trials=%d "
                "rt-factor=%.2f"
            ),
            key.seg_set[j],
            t7 - t1,
            t2 - t1,
            trial_time,
            num_trials,
            (t7 - t1) / (num_trials * s.shape[1] / fs),
        )

    if num_seg_parts > 1:
        score_file = "%s-%03d-%03d" % (score_file, 1, seg_part_idx)
        stats_file = "%s-%03d-%03d" % (stats_file, 1, seg_part_idx)
    logging.info("saving scores to %s" % (score_file))
    s = TrialScores(
        key.model_set, key.seg_set, scores, score_mask=np.logical_or(key.tar, key.non)
    )
    s.save_txt(score_file)

    logging.info("saving stats to %s" % (stats_file))
    attack_stats.to_csv(stats_file)


if __name__ == "__main__":

    parser = ArgumentParser(
        description=(
            "Eval cosine-scoring given enroll x-vector and "
            "adversarial test wave obtained from a different model"
            "using ART"
        )
    )

    parser.add_argument("--v-file", required=True)
    parser.add_argument("--key-file", default=None)
    parser.add_argument("--enroll-file", required=True)
    parser.add_argument("--test-wav-file", required=True)

    parser.add_argument("--transfer-v-file", required=True)

    AR.add_class_args(parser)
    AF.add_class_args(parser, prefix="feats")
    AF.add_class_args(parser, prefix="transfer_feats")

    parser.add_argument("--vad", dest="vad_spec", default=None)
    parser.add_argument(
        "--vad-path-prefix",
        dest="vad_path_prefix",
        default=None,
        help=("scp file_path prefix for vad"),
    )

    parser.add_argument("--model-path", required=True)
    parser.add_argument("--transfer-model-path", required=True)
    parser.add_argument(
        "--embed-layer",
        type=int,
        default=None,
        help=(
            "classifier layer to get the embedding from,"
            "if None the layer set in training phase is used"
        ),
    )

    parser.add_argument(
        "--use-gpu", default=False, action="store_true", help="extract xvectors in gpu"
    )

    AttackFactory.add_class_args(parser, prefix="attack")

    parser.add_argument("--seg-part-idx", default=1, type=int, help=("test part index"))
    parser.add_argument(
        "--num-seg-parts",
        default=1,
        type=int,
        help=(
            "number of parts in which we divide the test list "
            "to run evaluation in parallel"
        ),
    )

    parser.add_argument("--score-file", dest="score_file", required=True)
    parser.add_argument(
        "-v", "--verbose", dest="verbose", default=1, choices=[0, 1, 2, 3], type=int
    )

    parser.add_argument(
        "--save-adv-wav",
        default=False,
        action="store_true",
        help="save adversarial signals to disk",
    )
    parser.add_argument(
        "--save-adv-wav-path", default=None, help="output path of adv signals"
    )
    parser.add_argument(
        "--stats-file", default=None, help="output path of to save stats of adv signals"
    )
    parser.add_argument("--cal-file", default=None, help="score calibration file")
    parser.add_argument(
        "--transfer-cal-file",
        default=None,
        help="score calibration file for transfer model",
    )
    parser.add_argument("--threshold", default=0, type=float, help="decision threshold")
    parser.add_argument(
        "--max-test-length",
        default=None,
        type=float,
        help=(
            "maximum length (secs) for the test side, "
            "this is to avoid GPU memory errors"
        ),
    )

    args = parser.parse_args()
    config_logger(args.verbose)
    del args.verbose
    logging.debug(args)

    eval_cosine_scoring(**namespace_to_dict(args))<|MERGE_RESOLUTION|>--- conflicted
+++ resolved
@@ -11,20 +11,10 @@
 
 import numpy as np
 import pandas as pd
-<<<<<<< HEAD
-=======
-from art.estimators.classification import PyTorchClassifier
-from jsonargparse import (
-    ActionConfigFile,
-    ActionParser,
-    ArgumentParser,
-    namespace_to_dict,
-)
-
->>>>>>> 8b81ffaa
 import torch
 import torch.nn as nn
 from art.classifiers import PyTorchClassifier
+from art.estimators.classification import PyTorchClassifier
 from hyperion.hyp_defs import config_logger, float_cpu, set_float_cpu
 from hyperion.io import AudioWriter as AW
 from hyperion.io import RandomAccessAudioReader as AR
@@ -32,9 +22,8 @@
 from hyperion.io import VADReaderFactory as VRF
 from hyperion.np.classifiers import BinaryLogisticRegression as LR
 from hyperion.torch import TorchModelLoader as TML
-from hyperion.torch.adv_attacks.art_attack_factory import (
-    ARTAttackFactory as AttackFactory,
-)
+from hyperion.torch.adv_attacks.art_attack_factory import \
+    ARTAttackFactory as AttackFactory
 from hyperion.torch.layers import LinBinCalibrator as Calibrator
 from hyperion.torch.narchs import AudioFeatsMVN as AF
 from hyperion.torch.utils import open_device
