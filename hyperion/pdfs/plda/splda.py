"""
 Copyright 2018 Johns Hopkins University  (Author: Jesus Villalba)
 Apache 2.0  (http://www.apache.org/licenses/LICENSE-2.0)
"""
import numpy as np
from scipy import linalg as sla

from ...hyp_defs import float_cpu
from ...utils.math import invert_pdmat, invert_trimat, logdet_pdmat
from .plda_base import PLDABase


class SPLDA(PLDABase):

    def __init__(self, y_dim=None, mu=None, V=None, W=None, fullcov_W=True,
                 update_mu=True, update_V=True, update_W=True, **kwargs):
        super().__init__(y_dim=y_dim, mu=mu, update_mu=update_mu, **kwargs)
        if V is not None:
            self.y_dim = V.shape[0]
        self.V = V
        self.W = W
        self.fullcov_W = fullcov_W
        self.update_V = update_V
        self.update_W = update_W


        
    def validate(self):
        assert self.mu.shape[0] >= self.V.shape[0]
        assert self.mu.shape[0] == self.V.shape[1]
        assert self.mu.shape[0] == self.W.shape[0]
        assert self.mu.shape[0] == self.W.shape[1]


        
    @property
    def is_init(self):
        if self._is_init:
            return True
        if (self.mu is not None and self.V is not None and
            self.W is not None):
            self.validate()
            self._is_init = True
        return self._is_init


    
    def initialize(self, D):
        N, F, S = D
        self.x_dim = F.shape[1]
        M = F.shape[0]
        N_tot = np.sum(N)

        Vytilde = F/N[:,None]
        mu = np.mean(Vytilde, axis=0)

        Vy = Vytilde - mu
        U, s, Vt = sla.svd(Vy, full_matrices=False, overwrite_a=True)
        V = s[:self.y_dim,None]*Vt[:self.y_dim,:]
        NVytilde = N[:, None]*Vytilde
        C = (S - np.dot(NVytilde.T, Vytilde))/N_tot
        if self.fullcov_W:
            W = invert_pdmat(C, return_inv=True)[-1]
        else:
            W = 1/np.diag(C)
        
        self.mu = mu
        self.V = V
        self.W = W

        
    def compute_py_g_x(self, D, return_cov=False, return_logpy_0=False,
                       return_acc=False):
        N, F, S = D
        Fc = F - self.mu
        
        M = F.shape[0]
        y_dim = self.y_dim

        WV = np.dot(self.W, self.V.T)
        VV = np.dot(self.V, WV)

        compute_inv = return_cov or return_acc
        return_tuple = compute_inv or return_logpy_0

        N_is_int = False
        if np.all(np.ceil(N) == N):
            N_is_int = True

        I = np.eye(y_dim, dtype=float_cpu())
        gamma = np.dot(Fc, WV)
        if N_is_int:
            iterator = np.unique(N)
        else:
            iterator = range(M)

        y = np.zeros((M, y_dim), dtype=float_cpu())
        if return_cov:
            Sigma_y = np.zeros((M, y_dim, y_dim), dtype=float_cpu())
        else:
            Sigma_y = None
            
        if return_logpy_0:
            logpy = - 0.5*y_dim*np.log(2*np.pi) * np.ones((M,), dtype=float_cpu())

        if return_acc:
            Py = np.zeros((y_dim, y_dim), dtype=float_cpu())
            Ry = np.zeros((y_dim, y_dim), dtype=float_cpu())

        for k in iterator:
            if N_is_int:
                i = (N == k).nonzero()[0]
                N_i = k
                M_i = len(i)
            else:
                i = k
                N_i = N[k]
                M_i = 1
                
            L_i = I + N_i*VV
            r = invert_pdmat(L_i, right_inv=True,
                             return_logdet=return_logpy_0,
                             return_inv=compute_inv)

            mult_iL = r[0]
            if return_logpy_0:
                logL = r[2]
            if compute_inv:
                iL = r[-1]
            
            y[i,:]=mult_iL(gamma[i,:])
            
            if return_cov:
                Sigma_y[i,:,:]=iL

            if return_logpy_0:
                logpy[i] += 0.5*(logL - np.sum(y[i,:]*gamma[i,:], axis=-1))
                
            if return_acc:
                Py += M_i*iL
                Ry += N_i*M_i*iL

        if not return_tuple:
            return y
        
        r = [y]
        if return_cov:
            r += [Sigma_y]
        if return_logpy_0:
            r += [logpy]
        if return_acc:
            r += [Ry, Py]
        return tuple(r)


    def Estep(self, D):
        N, F, S = D
        y, logpy, Ry, Py = self.compute_py_g_x(
            D, return_logpy_0=True, return_acc=True)

        M=F.shape[0]
        N_tot=np.sum(N)
        F_tot = np.sum(F, axis=0)

        y_acc = np.sum(y, axis=0)
        Cy = np.dot(F.T, y)
        
        Niy = y * N[:,None]
        Ry1 = np.sum(Niy, axis=0)
        Ry += np.dot(Niy.T, y)
        Py += np.dot(y.T, y)

        logpy_acc = np.sum(logpy)
        
        stats = (N_tot, M, F_tot, S, logpy_acc, y_acc, Ry1, Ry, Cy, Py)
        return stats

    
    def elbo(self, stats):
        N, M, F, S, logpy_x  = stats[:5]

        logW = logdet_pdmat(self.W)
        Fmu = np.outer(F, self.mu)
        Shat = S - Fmu - Fmu.T + N*np.outer(self.mu, self.mu)

        logpx_y = 0.5*(- N*self.x_dim*np.log(2*np.pi) + N*logW
                       - np.inner(self.W.ravel(), Shat.ravel()))
        logpy = -0.5*M*self.y_dim*np.log(2*np.pi)
        
        elbo = logpx_y + logpy - logpy_x
        return elbo
        

    def MstepML(self, stats):
        N, M, F, S, _, y_acc, Ry1, Ry, Cy, Py = stats

        a = np.hstack((Ry, Ry1[:, None]))
        b = np.hstack((Ry1, N))
        Rytilde = np.vstack((a,b))

        Cytilde = np.hstack((Cy, F[:, None]))
        
        if self.update_mu and not self.update_V:
            self.mu = (F - np.dot(Ry1, self.V))/N

        if not self.update_mu and self.update_V:
            iRy_mult = invert_pdmat(Ry, right_inv=False)[0]
            self.V = iRy_mult(Cy.T - np.outer(Ry1, self.mu))

        if self.update_mu and self.update_V:
            iRytilde_mult = invert_pdmat(Rytilde, right_inv=False)[0]
            Vtilde = iRytilde_mult(Cytilde.T)
            self.V = Vtilde[:-1,:]
            self.mu = Vtilde[-1,:]

        if self.update_W:
            if self.update_mu and self.update_V:
                iW = (S - np.dot(Cy, self.V)  - np.outer(F, self.mu))/N
            else:
                Vtilde = np.vstack((self.V, self.mu))
                CVt = np.dot(Cytilde, Vtilde)
                iW = (S - CVt - CVt.T + np.dot(
                    np.dot(Vtilde.T, Rytilde), Vtilde))/N
            if self.fullcov_W:
                self.W = invert_pdmat(iW, return_inv=True)[-1]
            else:
                self.W=np.diag(1/np.diag(iW))

                
    def MstepMD(self, stats):
        N, M, F, S, _, y_acc, Ry1, Ry, Cy, Py = stats
        mu_y = y_acc/M
        
        if self.update_mu:
            self.mu += np.dot(mu_y, self.V)

        if self.update_V:
            Cov_y = Py/M - np.outer(mu_y, mu_y)
            chol_Cov_y = sla.cholesky(Cov_y, lower=False, overwrite_a=True)
            self.V = np.dot(chol_Cov_y, self.V)


    def get_config(self):
        config = {'update_W': self.update_W,
                  'update_V': self.update_V,
                  'fullcov_W': self.fullcov_W}
        base_config = super(SPLDA, self).get_config()
        return dict(list(base_config.items()) + list(config.items()))


    def save_params(self, f):
        params = {'mu': self.mu,
                  'V': self.V,
                  'W': self.W}
        self._save_params_from_dict(f, params)


    @classmethod
    def load_params(cls, f, config):
        param_list = ['mu', 'V', 'W']
        params = cls._load_params_to_dict(f, config['name'], param_list)
        kwargs = dict(list(config.items()) + list(params.items()))
        return cls(**kwargs)


    
    def log_probx_g_y(self, x, y):
        logW = logdet_pdmat(self.W)
        delta = x - self.mu - np.dot(y, self.V)
        logp = - x.shape[-1]*np.log(2*np.pi) + logW - np.sum(
            np.dot(delta, self.W)*delta, axis=-1)
        logp /= 2
        return logp
    

    
    def llr_1vs1(self, x1, x2):

        WV = np.dot(self.W, self.V.T)
        VV = np.dot(self.V, WV)
        I = np.eye(self.y_dim, dtype=float_cpu())
        
        Lnon = I + VV
        mult_icholLnon, logcholLnon = invert_trimat(
            sla.cholesky(Lnon, lower=False, overwrite_a=True),
            right_inv=True, return_logdet=True)[:2]
        logLnon = 2*logcholLnon

        Ltar = I + 2*VV
        mult_icholLtar, logcholLtar = invert_trimat(
            sla.cholesky(Ltar, lower=False, overwrite_a=True),
            right_inv=True, return_logdet=True)[:2]
        logLtar = 2*logcholLtar

        VWF1 = np.dot(x1-self.mu, WV)
        VWF2 = np.dot(x2-self.mu, WV)

        gamma_non_1 = mult_icholLnon(VWF1)
        gamma_non_2 = mult_icholLnon(VWF2)

        Qnon_1 = np.sum(gamma_non_1*gamma_non_1, axis=1)[:, None]
        Qnon_2 = np.sum(gamma_non_2*gamma_non_2, axis=1)

        gamma_tar_1 = mult_icholLtar(VWF1)
        gamma_tar_2 = mult_icholLtar(VWF2)

        Qtar_1 = np.sum(gamma_tar_1*gamma_tar_1, axis=1)[:, None]
        Qtar_2 = np.sum(gamma_tar_2*gamma_tar_2, axis=1)

        scores = 2*np.dot(gamma_tar_1, gamma_tar_2.T)
        scores += (Qtar_1-Qnon_1+Qtar_2-Qnon_2)
        scores += (2*logLnon-logLtar)
        scores *= 0.5
        return scores
                
            
    def llr_NvsM_book(self, D1, D2):
        N1, F1, _ = D1
        N2, F2, _ = D2

        WV = np.dot(self.W, self.V.T)
        VV = np.dot(self.V, WV)
        I = np.eye(self.y_dim, dtype=float_cpu())

        F1 -= N1[:, None]*self.mu
        F2 -= N2[:, None]*self.mu

        scores = np.zeros((len(N1), len(N2)), dtype=float_cpu())
        for N1_i in np.unique(N1):
            for N2_j in np.unique(N2):
                i = np.where(N1 == N1_i)[0]
                j = np.where(N2 == N2_j)[0]
<<<<<<< HEAD

=======
>>>>>>> 33e09bd4
                L1 = I + N1_i*VV
                mult_icholL1, logcholL1 = invert_trimat(
                    sla.cholesky(L1, lower=False, overwrite_a=True),
                    right_inv=True, return_logdet=True)[:2]
                logL1 = 2*logcholL1

                L2 = I + N2_j*VV
                mult_icholL2, logcholL2 = invert_trimat(
                    sla.cholesky(L2, lower=False, overwrite_a=True),
                    right_inv=True, return_logdet=True)[:2]
                logL2 = 2*logcholL2

                Ltar = I + (N1_i + N2_j)*VV
                mult_icholLtar, logcholLtar = invert_trimat(
                    sla.cholesky(Ltar, lower=False, overwrite_a=True),
                    right_inv=True, return_logdet=True)[:2]
                logLtar = 2*logcholLtar
                
                VWF1 = np.dot(F1[i,:], WV)
                VWF2 = np.dot(F2[j,:], WV)
                
                gamma_non_1 = mult_icholL1(VWF1)
                gamma_non_2 = mult_icholL2(VWF2)
                
                Qnon_1 = np.sum(gamma_non_1*gamma_non_1, axis=1)[:, None]
                Qnon_2 = np.sum(gamma_non_2*gamma_non_2, axis=1)
                
                gamma_tar_1 = mult_icholLtar(VWF1)
                gamma_tar_2 = mult_icholLtar(VWF2)
                
                Qtar_1 = np.sum(gamma_tar_1*gamma_tar_1, axis=1)[:, None]
                Qtar_2 = np.sum(gamma_tar_2*gamma_tar_2, axis=1)

                scores_ij = 2*np.dot(gamma_tar_1, gamma_tar_2.T)
                scores_ij += (Qtar_1 - Qnon_1 + Qtar_2 - Qnon_2)
                scores_ij += (logL1 + logL2 - logLtar)
                scores[np.ix_(i,j)] = scores_ij
                
        scores *= 0.5
        return scores
                

    def sample(self, num_classes, num_samples_per_class, rng=None, seed=1024):
        if rng is None:
            rng = np.random.RandomState(seed=seed)

        Sw = invert_pdmat(self.W, return_inv=True)[-1]
        chol_Sw = sla.cholesky(Sw, lower=False)

        x_dim = self.mu.shape[0]
        z = rng.normal(size=(num_classes*num_samples_per_class, x_dim)).astype(dtype=float_cpu(), copy=False)
        z = np.dot(z, chol_Sw)
        y = rng.normal(size=(num_classes, self.y_dim)).astype(dtype=float_cpu(), copy=False)
        y = np.dot(y, self.V) + self.mu
        y = np.repeat(y, num_samples_per_class, axis=0)

        return y + z


    
    def weighted_avg_params(self, mu, V, W, w_mu, w_B, w_W):
        super(SPLDA, self).weigthed_avg_params(mu, w_mu)
        if w_B > 0:
            Sb0 = np.dot(self.V.T, self.V)
            Sb = np.dot(V.T, V)
            Sb = w_B*Sb + (1-w_B)*Sb0
            w, V = sla.eigh(Sb, overwrite_a=True)
            w = w[-self.y_dim:]
            V = np.sqrt(w)*V[:,-self.y_dim:]
            self.V = V.T
            
        if w_W > 0:
            Sw0 = invert_pdmat(self.W, return_inv=True)[-1]
            Sw = invert_pdmat(W, return_inv=True)[-1]
            Sw = w_W*Sw + (1-w_W)*Sw0
            self.W = invert_pdmat(Sw, return_inv=True)[-1]


    def weighted_avg_model(self, plda, w_mu, w_B, w_W):
        self.weighted_avg_params(plda.mu, plda.V, plda.W, w_mu, w_B, w_W)
        
    
    def project(self, T, delta_mu=None):
        mu = self.mu
        if mu is not None:
            mu -= delta_mu
        mu = np.dot(mu, T)
        V = np.dot(self.V, T)
        Sw = invert_pdmat(self.W, return_inv=True)[-1]
        Sw = np.dot(T.T, np.dot(Sw, T))
        W = invert_pdmat(Sw, return_inv=True)[-1]

        return SPLDA(mu=mu, V=V, W=W, fullcov_W=True)
<|MERGE_RESOLUTION|>--- conflicted
+++ resolved
@@ -330,10 +330,6 @@
             for N2_j in np.unique(N2):
                 i = np.where(N1 == N1_i)[0]
                 j = np.where(N2 == N2_j)[0]
-<<<<<<< HEAD
-
-=======
->>>>>>> 33e09bd4
                 L1 = I + N1_i*VV
                 mult_icholL1, logcholL1 = invert_trimat(
                     sla.cholesky(L1, lower=False, overwrite_a=True),
