--- conflicted
+++ resolved
@@ -138,14 +138,10 @@
                 sep=" ",
                 header=None,
                 names=["id", name],
-<<<<<<< HEAD
                 dtype={
                     "id": str,
                     name: str
                 },
-=======
-                dtype={"id": np.str, name: np.str},
->>>>>>> 63a2bd99
             )
         else:
             if sep is None:
