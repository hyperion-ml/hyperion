--- conflicted
+++ resolved
@@ -70,15 +70,7 @@
         if ext == "":
             # if no extension we load as kaldi utt2spk file
             df = pd.read_csv(
-<<<<<<< HEAD
                 file_path, sep=" ", header=None, names=["id"], dtype={"id": str},
-=======
-                file_path,
-                sep=" ",
-                header=None,
-                names=["id"],
-                dtype={"id": np.str},
->>>>>>> 63a2bd99
             )
             return cls(df)
 
