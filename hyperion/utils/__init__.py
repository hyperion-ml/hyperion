--- conflicted
+++ resolved
@@ -5,10 +5,7 @@
 
 from .class_info import ClassInfo
 from .dataset import Dataset
-<<<<<<< HEAD
-=======
 from .enrollment_map import EnrollmentMap
->>>>>>> ac71e9ae
 from .feature_set import FeatureSet
 from .hyp_dataclass import HypDataClass
 from .kaldi_matrix import KaldiCompressedMatrix, KaldiMatrix
