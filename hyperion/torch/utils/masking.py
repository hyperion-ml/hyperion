"""
 Copyright 2022 Johns Hopkins University  (Author: Jesus Villalba, Nanxin Chen)
 Apache 2.0  (http://www.apache.org/licenses/LICENSE-2.0)
"""

import torch
import torch.nn as nn


def scale_seq_lengths(lengths, max_out_length, max_in_length=None):
    if lengths is None:
        return None

    if max_in_length is None:
        max_in_length = lengths.max()

    if max_in_length == max_out_length:
        return lengths

<<<<<<< HEAD
    return torch.div(lengths * max_out_length,
                     max_in_length,
                     rounding_mode="floor")
=======
    return torch.div(lengths * max_out_length, max_in_length, rounding_mode="floor")
>>>>>>> ac71e9ae


def seq_lengths_to_mask(lengths, max_length=None, dtype=None, time_dim=1):
    """Creates a binary masks indicating the valid values in a sequence.

    Args:
      lengths: sequence lengths with shape=(batch,). If None, it returns None
      max_length: maximum length of the sequence.
      dtype: dtype for the mask.
      time_dim: dimension > 0 corresponding to time in the mask. This will
                return a view of the mask which will adapt to the shape
                of the tensor where we want to apply the mask.
                This has to be a positive integer.

    Returns:
      Binary mask with shape=(batch,...,max_length) or None
    """
    if lengths is None:
        return None

    assert time_dim > 0
    assert lengths.dim() == 1

    if max_length is None:
        max_length = lengths.max()
    idx = torch.arange(max_length, dtype=lengths.dtype, device=lengths.device)

    # compute mask shape=(batch, max_length)
    mask = idx.unsqueeze(0) < lengths.unsqueeze(1)

    # view to match the tensor where we want to apply the mask
    if time_dim > 1:
        shape = [1] * (time_dim + 1)
        shape[0] = lengths.size(0)
        shape[time_dim] = -1
        mask = mask.view(*shape)

    # change dtype if needed
    if dtype is not None:
        mask = mask.to(dtype)

    return mask<|MERGE_RESOLUTION|>--- conflicted
+++ resolved
@@ -17,13 +17,7 @@
     if max_in_length == max_out_length:
         return lengths
 
-<<<<<<< HEAD
-    return torch.div(lengths * max_out_length,
-                     max_in_length,
-                     rounding_mode="floor")
-=======
     return torch.div(lengths * max_out_length, max_in_length, rounding_mode="floor")
->>>>>>> ac71e9ae
 
 
 def seq_lengths_to_mask(lengths, max_length=None, dtype=None, time_dim=1):
