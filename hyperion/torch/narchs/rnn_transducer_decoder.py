--- conflicted
+++ resolved
@@ -274,11 +274,7 @@
             simple_loss_scale = 1.0 - r * (1.0 - self.simple_loss_scale)
             pruned_loss_scale = 0.1 + 0.9 * r
             self.cur_step += 1
-<<<<<<< HEAD
-            #print(simple_loss_scale, pruned_loss_scale)
-=======
             # print(simple_loss_scale, pruned_loss_scale)
->>>>>>> ac71e9ae
 
         loss = simple_loss_scale * loss_simple + pruned_loss_scale * loss_pruned
 
@@ -355,12 +351,7 @@
         blank_id = self.blank_id
         device = x.device
 
-<<<<<<< HEAD
-        sos = torch.tensor([blank_id], device=device,
-                           dtype=torch.int64).reshape(1, 1)
-=======
         sos = torch.tensor([blank_id], device=device, dtype=torch.int64).reshape(1, 1)
->>>>>>> ac71e9ae
         pred_out, state = self.predictor(sos)
         T = x.size(1)
         t = 0
