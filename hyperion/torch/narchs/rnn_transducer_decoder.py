--- conflicted
+++ resolved
@@ -483,15 +483,11 @@
                     break
             t += 1
 
-<<<<<<< HEAD
         try:
             best_hyp = max(B,
                             key=lambda hyp: hyp.log_prob / max(1, len(hyp.ys[1:])))
         except:
             return ""
-=======
-        best_hyp = max(B, key=lambda hyp: hyp.log_prob / max(1, len(hyp.ys[1:])))
->>>>>>> 63a2bd99
         ys = best_hyp.ys[1:]  # [1:] to remove the blank
         return ys
 
@@ -617,18 +613,12 @@
         reduction: Optional[str] = None,
     ):
         logging.info("changing decoder config")
-<<<<<<< HEAD
         self.predictor.change_config(override_dropouts, embed_dropout_rate,
                                      rnn_dropout_rate)
         if prune_range is not None:
             self.prune_range = prune_range
         if reduction is not None:
             self.reduction = reduction
-=======
-        self.predictor.change_config(
-            override_dropouts, embed_dropout_rate, rnn_dropout_rate
-        )
->>>>>>> 63a2bd99
 
     @staticmethod
     def filter_args(**kwargs):
