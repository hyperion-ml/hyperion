"""
 Copyright 2019 Johns Hopkins University  (Author: Jesus Villalba, Nanxin Chen)
 Apache 2.0  (http://www.apache.org/licenses/LICENSE-2.0)
"""

import torch
import torch.nn as nn

from ..layers import ActivationFactory as AF
from ..layers import NormLayer1dFactory as NLF
from ..layers import PosEncoder, RelPosEncoder, NoPosEncoder
from ..layer_blocks import ConformerEncoderBlockV1 as EBlock
from ..layer_blocks import TransformerConv2dSubsampler as Conv2dSubsampler
from .net_arch import NetArch

class ConformerEncoderV1(NetArch):
    """Conformer encoder introduced in
       https://arxiv.org/pdf/2005.08100.pdf

        This includes some optional extra features 
        not included in the original paper:
           - Choose local-attention (attending only to close frames 
             instead of all the frames in the sequence)
           - Choose number of conv blocks in each conformer layer
           - Squeeze-Excitation after depthwise-conv
           - Allows downsampling in time dimension
           - Allows choosing activation and layer normalization type
        We call this Conformer+

    This becomes a standard Transformer by setting conv_repeats=0, pos_enc_type='abs', ff_macaron=False.

    Attributes:
      in_feats: input features dimension
      d_model: encoder blocks feature dimension
      num_heads: number of heads
      num_blocks: number of self attn blocks
      att_type: string in ['scaled-dot-prod-att-v1', 'local-scaled-dot-prod-att-v1']
      att_context: maximum context range for local attention
      conv_repeats: number of conv blocks in each conformer block
      conv_kernel_sizes: kernel size for conv blocks
      conv_strides: stride for depth-wise conv in the first conv block of each conformer block
      ff_type: string in ['linear', 'conv1dx2', 'conv1d-linear']
      d_ff: dimension of middle layer in feed_forward block
      ff_kernel_size: kernel size for convolutional versions of ff block
      dropout_rate: dropout rate for ff and conv blocks
      pos_dropout_rate: dropout rate for positional encoder
      att_dropout_rate: dropout rate for attention block
      in_layer_type: input layer block type in ['linear','conv2d-sub', 'embed', None]
      pos_enc_type: type of positional encoder ['no', 'abs', 'rel']

      causal_pos_enc: if True, use causal positional encodings (when rel_pos_enc=True), it assumes
                      that query q_i only attents to key k_j when j<=i
      no_pos_enc: if True, it doesn't use positional encoder.
      hid_act:  hidden activations in ff and input blocks
      conv_norm_layer: norm layer constructor or str for conv block, 
                       if None it uses BatchNorm1d
      se_r:         Squeeze-Excitation compression ratio,
                    if None it doesn't use Squeeze-Excitation
      ff_macaron: if True, it uses macaron-net style ff layers, otherwise transformer style.
      red_lnorms:  it True, use redundant LNorm layers at the output of the conformer blocks as 
                  in the paper
      concat_after: if True, if concats attention input and output and apply linear transform, i.e.,
                             y = x + linear(concat(x, att(x)))
                    if False, y = x + att(x)
      padding_idx: padding idx for embed layer
      in_time_dim: time dimension in the input Tensor
      out_time_dim: dimension that we want to be time in the output tensor
      rel_pos_enc: if True, use relative postional encodings, absolute encodings otherwise. (deprecated)
      red_lnorm: (deprecated)
    """

    def __init__(self, in_feats, d_model=256, num_heads=4, num_blocks=6,
                 att_type='scaled-dot-prod-v1', att_context=25,
                 conv_repeats=1, conv_kernel_sizes=31, conv_strides=1,
                 ff_type='linear', d_ff=2048, ff_kernel_size=1,
                 dropout_rate=0.1, pos_dropout_rate=0.1, att_dropout_rate=0.0,
                 in_layer_type='conv2d-sub',
                 pos_enc_type='rel',
                 causal_pos_enc=False, 
                 hid_act='swish',
                 conv_norm_layer=None, se_r=None,
                 ff_macaron=True, red_lnorms=False, concat_after=False,
                 padding_idx=-1, in_time_dim=-1, out_time_dim=1, 
                 rel_pos_enc=True, red_lnorm=False):

        super().__init__()
        self.in_feats = in_feats
        self.d_model = d_model
        self.num_heads = num_heads
        self.num_blocks = num_blocks
        
        self.att_type = att_type
        self.att_context = att_context

        self.conv_repeats = self._standarize_cblocks_param(
            conv_repeats, num_blocks, 'conv_repeats')
        self.conv_kernel_sizes = self._standarize_cblocks_param(
            conv_kernel_sizes, num_blocks, 'conv_kernel_sizes')
        self.conv_strides = self._standarize_cblocks_param(
            conv_strides, num_blocks, 'conv_strides')

        self.ff_type = ff_type
        self.d_ff = d_ff
        self.ff_kernel_size = ff_kernel_size
        self.dropout_rate = dropout_rate
        self.pos_enc_type = pos_enc_type
        self.causal_pos_enc = causal_pos_enc
        self.att_dropout_rate = att_dropout_rate
        self.pos_dropout_rate = pos_dropout_rate
        self.in_layer_type = in_layer_type
        self.se_r = se_r
        self.ff_macaron = ff_macaron
        self.red_lnorms = red_lnorms
        self.concat_after = concat_after
        self.padding_idx = padding_idx
        self.in_time_dim = in_time_dim
        self.out_time_dim = out_time_dim
        self.hid_act = hid_act

        self.conv_norm_layer = conv_norm_layer
        norm_groups = None
        if conv_norm_layer == 'group-norm':
            norm_groups = min(d_model//2, 32)
        self._conv_norm_layer = NLF.create(conv_norm_layer, norm_groups)

        self._make_in_layer()

        blocks = []
        for i in range(num_blocks):
            blocks.append(EBlock(
                d_model, att_type, num_heads, 
                self.conv_repeats[i], 
                self.conv_kernel_sizes[i], self.conv_strides[i],
                ff_type, d_ff, ff_kernel_size, 
                hid_act=hid_act, dropout_rate=dropout_rate,
                att_context=att_context, att_dropout_rate=att_dropout_rate, 
                pos_enc_type=pos_enc_type, causal_pos_enc=causal_pos_enc,
                conv_norm_layer=self._conv_norm_layer, se_r = se_r,
                ff_macaron=ff_macaron, out_lnorm=self.red_lnorms, 
                concat_after=concat_after))

        self.blocks = nn.ModuleList(blocks)
        if not self.red_lnorms:
            self.norm_out = nn.LayerNorm(d_model)


    @staticmethod
    def _standarize_cblocks_param(p, num_blocks, p_name):
        if isinstance(p, int):
            p = [p] * num_blocks
        elif isinstance(p, list):
            if len(p) == 1:
                p = p * num_blocks
            
            assert len(p) == num_blocks, (
                'len(%s)(%d)!=%d' % (p_name, len(p), num_blocks))
        else:
            raise TypeError('wrong type for param {}={}'.format(p_name, p))

        return p


    def _make_in_layer(self):

        in_feats = self.in_feats
        d_model = self.d_model
        dropout_rate = self.dropout_rate
        if self.pos_enc_type == 'no':
            pos_enc = NoPosEncoder()
        elif self.pos_enc_type == 'rel':
            pos_enc = RelPosEncoder(d_model, self.pos_dropout_rate)
        elif self.pos_enc_type == 'abs':
            pos_enc = PosEncoder(d_model, self.pos_dropout_rate)
        else:
            raise Exception('wrong pos-enc-type={}'.format(self.pos_enc_type))

        hid_act = AF.create(self.hid_act)

        if self.in_layer_type == "linear":
            self.in_layer = nn.Sequential(
                nn.Linear(in_feats, d_model),
                nn.LayerNorm(d_model),
                nn.Dropout(dropout_rate),
                hid_act,
                pos_enc)
        elif self.in_layer_type == "conv2d-sub":
            self.in_layer = Conv2dSubsampler(
                in_feats, d_model, hid_act, pos_enc, time_dim=self.in_time_dim)
        elif self.in_layer_type == "embed":
            self.in_layer = nn.Sequential(
                nn.Embedding(in_feats, d_model, padding_idx=self.padding_idx),
                pos_enc)
        elif isinstance(self.in_layer_type, nn.Module):
            self.in_layer = nn.Sequential(
                in_layer_type,
                pos_enc)
        elif self.in_layer_type is None:
            self.in_layer = pos_enc
        else:
            raise ValueError("unknown in_layer_type: " + self.in_layer_type)


    def forward(self, x, mask=None, target_shape=None):
        """Forward pass function

        Args:
          x: input tensor with size=(batch, time, num_feats)
          mask: mask to indicate valid time steps for x (batch, time)

        Returns:
           Tensor with output features
           Tensor with mask
        """
        if isinstance(self.in_layer, Conv2dSubsampler):
            x, mask = self.in_layer(x, mask)
        else:
            if self.in_time_dim != 1:
                x = x.transpose(1, self.in_time_dim).contiguous()
            x = self.in_layer(x)

        if isinstance(x, tuple):
            x, pos_emb = x
            b_args = {'pos_emb': pos_emb}
        else:
            b_args = {}

        for i in range(len(self.blocks)):
            x, mask = self.blocks[i](x, mask=mask, **b_args)

        if not self.red_lnorms:
            x = self.norm_out(x)

        if self.out_time_dim != 1:
            x = x.transpose(1, self.out_time_dim)

        if mask is None:
            return x

        return x, mask


    def get_config(self):
        """ Gets network config
        Returns:
           dictionary with config params
        """
        config = {'in_feats': self.in_feats,
                  'd_model': self.d_model,
                  'num_heads': self.num_heads,
                  'num_blocks': self.num_blocks,
                  'att_type': self.att_type,
                  'att_context': self.att_context,
                  'conv_repeats': self.conv_repeats,
                  'conv_kernel_sizes': self.conv_kernel_sizes,
                  'conv_strides': self.conv_strides,
                  'ff_type': self.ff_type,
                  'd_ff': self.d_ff,
                  'ff_kernel_size': self.ff_kernel_size,
                  'dropout_rate': self.dropout_rate,
                  'att_dropout_rate': self.att_dropout_rate,
                  'pos_dropout_rate': self.pos_dropout_rate,
                  'in_layer_type': self.in_layer_type,
                  'pos_enc_type': self.pos_enc_type,
                  'causal_pos_enc': self.causal_pos_enc,
                  'hid_act': self.hid_act,
                  'se_r': self.se_r,
                  'ff_macaron': self.ff_macaron,
                  'red_lnorms': self.red_lnorms,
                  'conv_norm_layer': self.conv_norm_layer,
                  'concat_after': self.concat_after,
                  'padding_idx': self.padding_idx,
                  'in_time_dim': self.in_time_dim,
                  'out_time_dim': self.out_time_dim }
        
        base_config = super().get_config()
        return dict(list(base_config.items()) + list(config.items()))

    
    def in_context(self):
        return (self.att_context, self.att_context)

    def in_shape(self):
        """Input shape for network
        
        Returns:
           Tuple describing input shape
        """
        if self.in_time_dim == 1:
            return (None, None, self.in_feats)
        else:
            return (None, self.in_feats, None)


    def out_shape(self, in_shape=None):
        """Infers the network output shape given the input shape

        Args:
          in_shape: input shape tuple

        Returns:
          Tuple with the output shape
        """
        if in_shape is None:
            out_t = None
            batch_size = None
        else:
            assert len(in_shape) == 3
            batch_size = in_shape[0]
            in_t = in_shape[self.in_time_dim]
            if in_t is None:
                out_t = None
            else:
                if isinstance(self.in_layer, Conv2dSubsampler):
                    #out_t = in_t//4
                    out_t = ((in_t - 1)//2 - 1)//2
                else:
                    out_t = in_t

        if self.out_time_dim == 1:
            return (batch_size, out_t, self.d_model)
        else:
            return (batch_size, self.d_model, out_t)


        
    @staticmethod
    def filter_args( **kwargs):
        """ Filters arguments correspondin to TransformerXVector
            from args dictionary

        Args:
          kwargs: args dictionary

        Returns:
          args dictionary
        """

        if 'no_ff_macaron' in kwargs:
            kwargs['ff_macaron'] = not kwargs['no_ff_macaron']

<<<<<<< HEAD
        if 'abs_pos_enc' in kwargs:
            kwargs['rel_pos_enc'] = not kwargs['abs_pos_enc']
=======
        # if p + 'abs_pos_enc' in kwargs:
        #     kwargs[p + 'rel_pos_enc'] = not kwargs[p + 'abs_pos_enc']
>>>>>>> 75d3f58c

        valid_args = ('num_blocks',
                      'in_feats',
                      'd_model',
                      'num_heads',
                      'att_type',
                      'att_context',
                      'conv_repeats',
                      'conv_kernel_sizes',
                      'conv_strides',
                      'ff_type',
                      'd_ff',
                      'ff_kernel_size',
                      'dropout_rate',
                      'pos_dropout_rate',
                      'att_dropout_rate',
                      'in_layer_type',
                      'hid_act',
                      'pos_enc_type',
                      'causal_pos_enc',
                      'conv_norm_layer',
                      'se_r',
                      'ff_macaron',
                      'red_lnorms',
                      'concat_after')

        return dict((k, kwargs[k])
                    for k in valid_args if k in kwargs)



    @staticmethod
    def add_class_args(parser, prefix=None, in_feats=False):
        """Adds Conformer config parameters to argparser
        
        Args:
           parser: argparse object
           prefix: prefix string to add to the argument names
        """
        if prefix is None:
            p1 = '--'
        else:
            p1 = '--' + prefix + '.'


        if in_feats:
            parser.add_argument(
                p1+'in-feats', type=int, required=True,
                help=('input feature dimension'))


        parser.add_argument(p1+'num-blocks',
                            default=6, type=int,
                            help=('number of tranformer blocks'))

        parser.add_argument(p1+'d-model', 
                            default=512, type=int,
                            help=('encoder layer sizes'))

        parser.add_argument(p1+'num-heads',
                            default=4, type=int,
                            help=('number of heads in self-attention layers'))

        parser.add_argument(p1+'att-type', 
                            default='scaled-dot-prod-v1', 
                            choices=['scaled-dot-prod-v1', 'local-scaled-dot-prod-v1'],
                            help=('type of self-attention'))

        parser.add_argument(p1+'att-context', 
                            default=25, type=int,
                            help=('context size when using local attention'))

        parser.add_argument(
            p1+'conv-repeats', default=1, type=int,
            nargs='+', help=('number of conv blocks in each conformer block'))

        parser.add_argument(
            p1+'conv-kernel-sizes', default=31, 
            nargs='+', type=int, 
            help=('kernels sizes for the depth-wise convs of each conformer block'))

        parser.add_argument(
            p1+'conv-strides', default=1, 
            nargs='+', type=int, help=('resb-blocks strides for each encoder stage'))

        parser.add_argument(p1+'ff-type', 
                            default='linear', choices=['linear', 'conv1dx2', 'conv1dlinear'],
                            help=('type of feed forward layers in transformer block'))
        
        parser.add_argument(p1+'d-ff',
                            default=2048, type=int,
                            help=('size middle layer in feed forward block')) 

        parser.add_argument(p1+'ff-kernel-size',
                            default=3, type=int,
                            help=('kernel size in convolutional feed forward block')) 

        try:
            parser.add_argument(p1+'hid-act', default='swish', 
                                help='hidden activation')
        except:
            pass

        parser.add_argument(p1+'pos-dropout-rate', default=0.1, type=float,
                                help='positional encoder dropout')
        parser.add_argument(p1+'att-dropout-rate', default=0, type=float,
                                help='self-att dropout')
        parser.add_argument(p1+'dropout-rate', default=0.1, type=float,
                                help='feed-forward layer dropout')
        
        parser.add_argument(p1+'in-layer-type', 
                            default='linear', choices=['linear', 'conv2d-sub'],
                            help=('type of input layer'))

        # parser.add_argument(p1+'abs-pos-enc', default=False, action='store_true',
        #                     help='use absolute positional encoder')
        parser.add_argument(p1+'pos-enc-type', 
                            default='rel', choices=['no', 'rel', 'abs'],
                            help=('type of positional encoder'))

        parser.add_argument(p1+'causal-pos-enc', default=False, action='store_true',
                            help='relative positional encodings are zero when attending to the future')

        try:
            parser.add_argument(
                p1+'conv-norm-layer', default=None, 
                choices=['batch-norm', 'group-norm', 'instance-norm', 'instance-norm-affine', 'layer-norm'],
                help='type of normalization layer for conv block in conformer')
        except:
            pass

        parser.add_argument(
            p1+'se-r', default=None, type=int,
            help=('squeeze-excitation compression ratio'))

        parser.add_argument(p1+'no-ff-macaron', default=False, action='store_true',
                            help='do not use macaron style ff layers ')

        parser.add_argument(p1+'red-lnorms', default=False, action='store_true',
                            help='use redundant Lnorm at conformer blocks\' outputs')

        parser.add_argument(p1+'concat-after', default=False, action='store_true',
                            help='concatenate attention input and output instead of adding')

        # parser.add_argument(p1+'in-norm', default=False, action='store_true',
        #                     help='batch normalization at the input')


    add_argparse_args = add_class_args<|MERGE_RESOLUTION|>--- conflicted
+++ resolved
@@ -338,14 +338,6 @@
         if 'no_ff_macaron' in kwargs:
             kwargs['ff_macaron'] = not kwargs['no_ff_macaron']
 
-<<<<<<< HEAD
-        if 'abs_pos_enc' in kwargs:
-            kwargs['rel_pos_enc'] = not kwargs['abs_pos_enc']
-=======
-        # if p + 'abs_pos_enc' in kwargs:
-        #     kwargs[p + 'rel_pos_enc'] = not kwargs[p + 'abs_pos_enc']
->>>>>>> 75d3f58c
-
         valid_args = ('num_blocks',
                       'in_feats',
                       'd_model',
