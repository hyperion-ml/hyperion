--- conflicted
+++ resolved
@@ -13,13 +13,8 @@
 
 
 class TorchModel(nn.Module):
-<<<<<<< HEAD
-    """Base class for all Pytorch Models and NNet architectures
-    """
-=======
     """Base class for all Pytorch Models and NNet architectures"""
 
->>>>>>> ac71e9ae
     registry = {}
 
     def __init_subclass__(cls, **kwargs):
