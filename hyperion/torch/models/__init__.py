--- conflicted
+++ resolved
@@ -7,17 +7,12 @@
 from .transducer import RNNRNNTransducer, RNNTransducer
 from .vae.vae import VAE
 from .vae.vq_vae import VQVAE
-<<<<<<< HEAD
 from .transducer import RNNTransducer, RNNRNNTransducer
 from .wav2languageid import HFWav2Vec2ResNet1dLanguageID
-from .wav2transducer import (HFWav2Vec2RNNRNNTransducer,
+from .wav2transducer import (HFWav2Vec2ConformerV1RNNTransducer,
+                             HFWav2Vec2RNNRNNTransducer,
                              HFWav2Vec2RNNTransducer, HFWav2Vec2Transducer,
                              HFWav2Vec2RNNFiLMTransducer)
-=======
-from .wav2transducer import (HFWav2Vec2ConformerV1RNNTransducer,
-                             HFWav2Vec2RNNRNNTransducer,
-                             HFWav2Vec2RNNTransducer, HFWav2Vec2Transducer)
->>>>>>> 63a2bd99
 from .wav2xvectors import (HFHubert2ResNet1dXVector, HFWav2Vec2ResNet1dXVector,
                            HFWavLM2ResNet1dXVector)
 from .wav2transducer_languageid import HFWav2Vec2RNNTransducerResnet1D, HFWav2Vec2RNNFiLMTransducerResnet1D
