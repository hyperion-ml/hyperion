--- conflicted
+++ resolved
@@ -202,7 +202,7 @@
             # this can produce slightly negative variance when relu6 saturates in all time steps
             # add 1e-5 for stability
             s = torch.sqrt(
-                torch.mean(delta**2, dim=self.dim, keepdim=False).clamp(min=SQRT_EPS)
+                torch.mean(delta ** 2, dim=self.dim, keepdim=False).clamp(min=SQRT_EPS)
             )
 
             mus = torch.cat((mu, s), dim=1)
@@ -215,7 +215,7 @@
         wbar = torch.mean(weights, dim=self.dim, keepdim=True)
         mu = xbar / wbar
         delta = x - mu
-        var = torch.mean(weights * delta**2, dim=self.dim, keepdim=True) / wbar
+        var = torch.mean(weights * delta ** 2, dim=self.dim, keepdim=True) / wbar
         s = torch.sqrt(var.clamp(min=SQRT_EPS))
         mu = mu.squeeze(self.dim)
         s = s.squeeze(self.dim)
@@ -255,9 +255,9 @@
         c_x = torch.cumsum(x, dim=-1).view(-1, x.shape[-1])
         m_x = (c_x[:, win_shift:] - c_x[:, :-win_shift]) / win_length
 
-        c_x = torch.cumsum(x**2, dim=-1).view(-1, x.shape[-1])
+        c_x = torch.cumsum(x ** 2, dim=-1).view(-1, x.shape[-1])
         m_x2 = (c_x[:, win_shift:] - c_x[:, :-win_shift]) / win_length
-        s_x = torch.sqrt(m_x2 - m_x**2).clamp(min=SQRT_EPS)
+        s_x = torch.sqrt(m_x2 - m_x ** 2).clamp(min=SQRT_EPS)
 
         mus = self._post_slidwin(m_x, s_x, out_shape)
         return mus
@@ -266,7 +266,7 @@
         x, out_shape = self._pre_slidwin(x, win_length, win_shift, snip_edges)
         num_frames = out_shape[-1]
         c_x = torch.cumsum(x, dim=-1).view(-1, x.shape[-1])
-        c_x2 = torch.cumsum(x**2, dim=-1).view(-1, x.shape[-1])
+        c_x2 = torch.cumsum(x ** 2, dim=-1).view(-1, x.shape[-1])
 
         # xx = x.view(-1, x.shape[-1])
         # print(xx.shape[1])
@@ -310,7 +310,7 @@
 
             k += win_shift
 
-        var_x = (m_x2 - m_x**2).clamp(min=SQRT_EPS)
+        var_x = (m_x2 - m_x ** 2).clamp(min=SQRT_EPS)
         s_x = torch.sqrt(var_x)
         # idx = torch.isnan(s_x) #.any(dim=1)
         # if torch.sum(idx) > 0:
@@ -401,14 +401,14 @@
         weights = self._standardize_weights(x, x_lengths, weights)
         if weights is None:
             mu = torch.mean(x, dim=self.dim, keepdim=self.keepdim)
-            x2bar = torch.mean(x**2, dim=self.dim, keepdim=self.keepdim)
+            x2bar = torch.mean(x ** 2, dim=self.dim, keepdim=self.keepdim)
             logvar = torch.log(x2bar - mu * mu + 1e-5)  # for stability in case var=0
             return torch.cat((mu, logvar), dim=-1)
 
         xbar = torch.mean(weights * x, dim=self.dim, keepdim=self.keepdim)
         wbar = torch.mean(weights, dim=self.dim, keepdim=self.keepdim)
         mu = xbar / wbar
-        x2bar = torch.mean(weights * x**2, dim=self.dim, keepdim=self.keepdim) / wbar
+        x2bar = torch.mean(weights * x ** 2, dim=self.dim, keepdim=self.keepdim) / wbar
         var = (x2bar - mu * mu).clamp(min=1e-5)
         logvar = torch.log(var)
 
@@ -445,7 +445,7 @@
         if dist_pow == 1:
             self.dist_f = lambda x: torch.norm(x, p=2, dim=-1)
         else:
-            self.dist_f = lambda x: torch.sum(x**2, dim=-1)
+            self.dist_f = lambda x: torch.sum(x ** 2, dim=-1)
 
         self.size_multiplier = num_comp
 
@@ -504,7 +504,7 @@
         delta = x - self.mu  # (batch, time, num_comp, feat_dim)
         dist = self.dist_f(delta)  # (batch, time, num_comp)
 
-        llk = -self.prec**2 * dist + self.bias
+        llk = -self.prec ** 2 * dist + self.bias
         r = nnf.softmax(llk, dim=-1)  # (batch, time, num_comp)
         if weights is not None:
             r *= weights
@@ -779,34 +779,18 @@
         # x = (batch, feat_dim, time)
         weights = self._standardize_weights(x, x_lengths, weights)  # (batch, 1,  time)
         x_inner = self.conv1(x)  # (batch, inner_dim, time)
-<<<<<<< HEAD
-        is_nan = torch.isnan(x_inner)
-        if torch.any(is_nan):
-            logging.warning(
-                f"""xinner-nan={torch.sum(is_nan)}                                                                                              
-            xinner-batch-nan={torch.sum(is_nan, dim=(1,2))}                                                                                                           
-            xinner-channel-nan={torch.sum(is_nan, dim=(0,2))}                                                                                                         
-            xinner-time-nan={torch.sum(is_nan, dim=(0,1))}                                                                                                            
-            xinner-shape={x_inner.shape}"""
-            )
-
-=======
->>>>>>> a8eec320
-        # assert not torch.any(
-        #     torch.isnan(x_inner)
-        # ), f"xinner is nan {torch.sum(torch.isnan(x_inner))} {torch.sum(torch.isnan(x))} {torch.mean(x)} {torch.sum(torch.isinf(x))} {x.size()}"
-        # assert not torch.any(
-        #     torch.isinf(x_inner)
-        # ), f"xinner is inf {torch.sum(torch.isinf(x_inner))} {torch.sum(torch.isinf(x))}"
+        # is_nan = torch.isnan(x_inner)
+        # if torch.any(is_nan):
+        #     logging.warning(
+        #         f"""xinner-nan={torch.sum(is_nan)}
+        #     xinner-batch-nan={torch.sum(is_nan, dim=(1,2))}
+        #     xinner-channel-nan={torch.sum(is_nan, dim=(0,2))}
+        #     xinner-time-nan={torch.sum(is_nan, dim=(0,1))}
+        #     xinner-shape={x_inner.shape}"""
+        #     )
         if self.use_global_context:
             global_mus = self.stats_pool(x, weights=weights)
             x_inner = x_inner + self.lin_global(global_mus).unsqueeze(-1)
-            # assert not torch.any(
-            #     torch.isnan(x_inner)
-            # ), f"xinner is nan {torch.sum(torch.isnan(x_inner))} {torch.sum(torch.isnan(global_mus))}"
-            # assert not torch.any(
-            #     torch.isinf(x_inner)
-            # ), f"xinner is inf {torch.sum(torch.isinf(x_inner))} {torch.sum(torch.isinf(global_mus))}"
 
         attn = self.conv2(
             self.activation(self.norm_layer(x_inner))
@@ -827,23 +811,11 @@
         if weights is not None:
             attn = attn * weights
 
-        # assert not torch.any(
-        #     torch.isnan(attn)
-        # ), f"attn is nan {torch.sum(torch.isnan(attn))}"
-        # assert not torch.any(
-        #     torch.isinf(attn)
-        # ), f"attn is inf {torch.sum(torch.isinf(attn))}"
         mus = self.stats_pool(x, weights=attn)
 
         if self.keepdim:
             mus = mus.unsqueeze(self.dim)
 
-        # assert not torch.any(
-        #     torch.isnan(mus)
-        # ), f"mus is nan {torch.sum(torch.isnan(mus))}"
-        # assert not torch.any(
-        #     torch.isinf(mus)
-        # ), f"mus is inf {torch.sum(torch.isinf(mus))}"
         return mus
 
     def get_config(self):
