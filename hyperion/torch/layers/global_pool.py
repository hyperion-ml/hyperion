"""
 Copyright 2019 Johns Hopkins University  (Author: Jesus Villalba)
 Apache 2.0  (http://www.apache.org/licenses/LICENSE-2.0)
"""
<<<<<<< HEAD
# from __future__ import absolute_import
=======
#from __future__ import absolute_import
>>>>>>> e1ed17e8

import logging
import math

import torch
import torch.nn as nn
import torch.nn.functional as nnf

class _GlobalPool1d(nn.Module):

    def __init__(self, dim=-1, keepdim=False):
        super(_GlobalPool1d, self).__init__()
        self.dim = dim
        self.keepdim = keepdim
        self.size_multiplier = 1


    def _standarize_weights(self, weigths, ndims):

        if weights.dims() == ndims:
            return weights

        assert weights.dims() == 2
        shape = ndims * [1]
        shape[0] = weights.shape[0]
        shape[self.dim] = weights.shape[1]
        return weights.view(tuple(shape))


    def get_config(self):
        config = { 'dim': self.dim,
                   'keepdim': self.keepdim }
        return config


    def forward_slidwin(self, x, win_length, win_shift):
        raise NotImplementedError()


    def _slidwin_pad(self, x, win_length, win_shift, snip_edges):
        
        if snip_edges:
            num_frames = int(math.floor((x.size(-1) - win_length + win_shift)/win_shift))
            return nnf.pad(x, (1, 0), mode='constant'), num_frames

        assert win_length >= win_shift, (
            'if win_length < win_shift snip-edges should be false')

        num_frames = int(round(x.size(-1)/win_shift))
        len_x = (num_frames-1)*win_shift + win_length
        dlen_x = round(len_x - x.size(-1))
        pad_left = int(math.floor((win_length - win_shift)/2))
        pad_right = int(dlen_x - pad_left)

        return nnf.pad(x, (pad_left+1, pad_right), mode='reflect'), num_frames
        


class GlobalAvgPool1d(_GlobalPool1d):
    """Global average pooling in 1d

    Attributes:
       dim: pooling dimension
       keepdim: it True keeps the same number of dimensions after pooling
    
    """
    def __init__(self, dim=-1, keepdim=False):
        super(GlobalAvgPool1d, self).__init__(dim, keepdim)
        

    def forward(self, x, weights=None):
        if weights is None:
            y = torch.mean(x, dim=self.dim, keepdim=self.keepdim)
            return y

        weights = self._standarize_weights(weights, x.dim())

        xbar = torch.mean(weights*x, dim=self.dim, keepdim=self.keepdim)
        wbar = torch.mean(weights, dim=self.dim, keepdim=self.keepdim)
        return xbar/wbar



    def forward_slidwin(self, x, win_length, win_shift, snip_edges=False):
        if isinstance(win_shift, int) and isinstance(win_lenght, int):
            return self._forward_slidwin_int(
                x, win_length, win_shift, snip_edges=snip_edges)

        # the window length and/or shift are floats
        return self._forward_slidwin_float(
            x, win_length, win_shift, snip_edges=snip_edges)



    def _pre_slidwin(self, x, win_length, win_shift, snip_edges):
        if self.dim != -1:
            x = x.transpose(self.dim, -1)

        x, num_frames = self._slidwin_pad(x, win_length, win_shift, snip_edges)
        out_shape = *x.shape[:-1], num_frames
        c_x = torch.cumsum(x, dim=-1).view(-1, x.shape[-1])
        return cx, out_shape


    def _post_slidwin(self, m_x, x_shape):
        m_x = m_x.view(x_shape)

        if self.dim != -1:
            m_x = x.transpose(self.dim, -1).contiguous()

        return m_x


    def _forward_slidwin_int(self, x, win_length, win_shift, snip_edges):

        c_x, out_shape = self._pre_slidwin(x, win_length, win_shift, snip_edges)

        m_x = (c_x[:,win_shift:] - c_x[:,:-win_shift])/win_length

        m_x = self._post_slid_win(m_x, out_shape)
        return m_x
        

    def _forward_slidwin_float(self, x, win_length, win_shift, snip_edges):
        c_x, out_shape = self._pre_slidwin(x, win_length, win_shift, snip_edges)

        num_frames = out_shape[-1]
        m_x = torch.zeros((c_x.shape[0], num_frames), dtype=c_x.dtype, device=c_x.device)
        k = 0
        for i in range(num_frames):
            k1 = int(round(k))
            k2 = int(round(k+win_length))
            m_x[:,i] = (c_x[:,k2]-c_x[:,k1])/(k2-k1)
            k += win_shift

        m_x = self._post_slid_win(m_x, out_shape)
        return m_x



class GlobalMeanStdPool1d(_GlobalPool1d):
    """Global mean + standard deviation pooling in 1d

    Attributes:
       dim: pooling dimension
       keepdim: it True keeps the same number of dimensions after pooling
    
    """

    def __init__(self, dim=-1, keepdim=False):
        super(GlobalMeanStdPool1d, self).__init__(dim, keepdim)
        self.size_multiplier = 2


    def forward(self, x, weights=None):
        if weights is None:
            mu = torch.mean(x, dim=self.dim, keepdim=True)
            delta = x - mu
            mu.squeeze_(dim=self.dim)

            # this can produce slightly negative variance when relu6 saturates in all time steps
            # add 1e-5 for stability
            s = torch.sqrt(
                torch.mean(delta**2, dim=self.dim, keepdim=False)+1e-5)

            mus = torch.cat((mu,s), dim=1)
            if self.keepdim:
                mus.unsqueeze(dim=self.dim)

            return mus

        weights = self._standarize_weights(weights, x.dim())

        xbar = torch.mean(weights*x, dim=self.dim, keepdim=True)
        wbar = torch.mean(weights, dim=self.dim, keepdim=True)
        mu = xbar/wbar
        delta = x - mu
        var = torch.mean(weights*delta**2, dim=self.dim, keepdim=True)/wbar
        s = torch.sqrt(var+1e-5)
        mu.squeeze_(self.dim)
        s.squeeze_(self.dim)
        mus = torch.cat((mu,s), dim=1)
        if self.keepdim:
            mus.unsqueeze(dim=self.dim)

        return mus



    def forward_slidwin(self, x, win_length,  win_shift, snip_edges=False):
        if isinstance(win_shift, int) and isinstance(win_lenght, int):
            return self._forward_slidwin_int(
                x, win_length, win_shift, snip_edges)

        # the window length and/or shift are floats
        return self._forward_slidwin_float(
            x, win_length, win_shift, snip_edges)



    def _pre_slidwin(self, x, win_length, win_shift, snip_edges):
        if self.dim != -1:
            x = x.transpose(self.dim, -1)

        x, num_frames = self._slidwin_pad(x, win_length, win_shift, snip_edges)
        out_shape = *x.shape[:-1], num_frames
        return x, out_shape


    def _post_slidwin(self, m_x, s_x, out_shape):
        m_x = m_x.view(out_shape)
        s_x = s_x.view(out_shape)
        mus = torch.cat((m_x, s_x), dim=1)
        if self.dim != -1:
            mus = mus.transpose(self.dim, -1).contiguous()

        return mus


    def _forward_slidwin_int(self, x, win_length, win_shift, snip_edges):
        x, out_shape = self._pre_slidwin(x, win_length, win_shift, snip_edges)
        

        c_x = torch.cumsum(x, dim=-1).view(-1, x.shape[-1])
        m_x = (c_x[:,win_shift:] - c_x[:,:-win_shift])/win_length

        c_x = torch.cumsum(x**2, dim=-1).view(-1, x.shape[-1])
        m_x2 = (c_x[:,win_shift:] - c_x[:,:-win_shift])/win_length
        s_x = torch.sqrt(m_x2 - m_x**2).clamp(min=1e-5)

        mus = self._post_slidwin(m_x, s_x, out_shape)
        return mus
        

    def _forward_slidwin_float(self, x, win_length, win_shift, snip_edges):

        x, out_shape = self._pre_slidwin(x, win_length, win_shift, snip_edges)
        num_frames = out_shape[-1]
        c_x = torch.cumsum(x, dim=-1).view(-1, x.shape[-1])
        c_x2 = torch.cumsum(x**2, dim=-1).view(-1, x.shape[-1])

        # xx = x.view(-1, x.shape[-1])
        # print(xx.shape[1])
        # print(torch.max(torch.sum(xx==0, dim=1)))

        m_x = torch.zeros((c_x.shape[0], num_frames), dtype=c_x.dtype, device=c_x.device)
        m_x2 = torch.zeros_like(m_x)

        k = 0
        # max_delta = 0
        # max_delta2 = 0
        for i in range(num_frames):
            k1 = int(round(k))
            k2 = int(round(k+win_length))
            m_x[:,i] = (c_x[:,k2]-c_x[:,k1])/(k2-k1)
            m_x2[:,i] = (c_x2[:,k2]-c_x2[:,k1])/(k2-k1)
            # for j in range(m_x.shape[0]):
            #     m_x_2 = torch.mean(xx[j,k1+1:k2+1])
            #     m_x2_2 = torch.mean(xx[j,k1+1:k2+1]**2)
            #     delta = torch.abs(m_x_2 - m_x[j,i]).item()
            #     delta2 = torch.abs(m_x2_2 - m_x2[j,i]).item()
            #     if (delta > max_delta or delta2 > max_delta2) and (delta>1e-3 or delta2>1e-3):
            #         max_delta = delta
            #         max_delta2 = delta2
            #         print('mx', delta, m_x[j,i], m_x_2)
            #         print('mx2', delta2, m_x2[j,i], m_x2_2) 
            #         import sys
            #         sys.stdout.flush()
            #     # if m_x[j,i]**2 > m_x2[j,i]:
            #     #     print('nan')
            #     #     print('mx', m_x[j,i], m_x_2)
            #     #     print('mx2', m_x2[j,i], m_x2_2) 
            #     #     print(c_x[j,k2])
            #     #     print(c_x[j,k1])
            #     #     print(c_x2[j,k2])
            #     #     print(c_x2[j,k1])
            #     #     print(xx[j,k1+1:k2+1])
            #     #     raise Exception()

            k += win_shift

        var_x = (m_x2 - m_x**2).clamp(min=1e-5)
        s_x = torch.sqrt(var_x)
        # idx = torch.isnan(s_x) #.any(dim=1)
        # if torch.sum(idx) > 0:
        #     print('sx-nan', s_x[idx])
        #     print('mx-nan', m_x[idx])
        #     print('mx2-nan', m_x2[idx])
        #     print('var-nan', m_x2[idx]-m_x[idx]**2)
        #     #print('cx2-nan', c_x2[idx])
        #     raise Exception()

        mus = self._post_slidwin(m_x, s_x, out_shape)
        return mus


    # def _forward_slidwin_int(self, x, win_length,  win_shift):
    #     num_frames = int((x.shape[self.dim] - win_length + 2*window_shift -1)/win_shift)
    #     pad_right = win_shift * (num_frames - 1) + win_length

    #     if self.dim != -1:
    #         # put pool dim at the end to do the padding
    #         x = x.transpose(self.dim, -1)

    #     xx = nnf.pad(x, (1, pad_right), mode='reflect')
    #     c_x = torch.cumsum(xx, dim=self.dim).transpose(0, -1)
        
    #     m_x = (c_x[win_shift:] - c_x[:-win_shift]).transpose(0, self.dim)/win_length
        
    #     c_x = torch.cumsum(xx**2, dim=-1).transpose(0, -1)
    #     m_x2 = (c_x[win_shift:] - c_x[:-win_shift]).transpose(0, self.dim)/win_length
    #     s_x = torch.sqrt(m_x2 - m_x**2).clamp(min=1e-5)
    #     if self.dim == -1:
    #         return torch.cat((m_x, s_x), dim=-2)

    #     return torch.cat((m_x, s_x), dim=-1)


    # def _forward_slidwin_float(self, x, win_shift, win_length):
    #     num_frames = int((x.shape[self.dim] - win_length + 2*window_shift -1)/win_shift)
    #     pad_right = win_shift * (num_frames - 1) + win_length
    #     if self.dim != -1:
    #         x = x.transpose(self.dim, -1)
            
    #     xx = nnf.pad(x, (1, pad_right), mode='reflect')
    #     c_x = torch.cumsum(xx, dim=-1).transpose(0, -1)
    #     c_x2 = torch.cumsum(xx**2, dim=-1).transpose(0, -1)
    #     m_x = []
    #     m_x2 = []
    #     k = 0
    #     for i in range(num_frames):
    #         k1 = int(math.round(k))
    #         k2 = int(math.round(k+win_length))
    #         w = (k2-k1)
    #         m_x.append((c_x[k2]-c_x[k1])/w)
    #         m_x2.append((c_x2[k2]-c_x2[k1])/w)
    #         k += win_shift

    #     m_x = m_x.cat(tuple(y), dim=0).transpose(0, self.dim).contiguous()
    #     m_x2 = m_x2.cat(tuple(y), dim=0).transpose(0, self.dim).contiguous()
    #     s_x = torch.sqrt(m_x2 - m_x**2).clamp(min=1e-5)
    #     if self.dim == -1:
    #         return torch.cat((m_x, s_x), dim=-2)

    #     return torch.cat((m_x, s_x), dim=-1)

                

    
class GlobalMeanLogVarPool1d(_GlobalPool1d):
    """Global mean + log-variance pooling in 1d

    Attributes:
       dim: pooling dimension
       keepdim: it True keeps the same number of dimensions after pooling
    
    """

    def __init__(self, dim=-1, keepdim=False):
        super(GlobalMeanLogVarPool1d, self).__init__(dim, keepdim)
        self.size_multiplier = 2

    def forward(self, x, weights=None):
        if weights is None:
            mu = torch.mean(x, dim=self.dim, keepdim=self.keepdim)
            x2bar = torch.mean(x**2, dim=self.dim, keepdim=self.keepdim)
            s = torch.log(x2bar - mu*mu+1e-5) #for stability in case var=0
            return torch.cat((mu,logvar), dim=-1)

        weights = self._standarize_weights(weights, x.dim())

        xbar = torch.mean(weights*x, dim=self.dim, keepdim=self.keepdim)
        wbar = torch.mean(weights, dim=self.dim, keepdim=self.keepdim)
        mu = xbar/wbar
        x2bar = torch.mean(weights*x**2, dim=self.dim, keepdim=self.keepdim)/wbar
        var = (x2bar - mu*mu).clamp(min=1e-5)
        logvar = torch.log(var)

        return torch.cat((mu,logvar), dim=-1)



class LDEPool1d(_GlobalPool1d):
    """Learnable dictionary encoder pooling in 1d

    Attributes:
       in_feats: input feature dimension
       num_comp: number of cluster components
       dist_pow: power for distance metric
       use_bias: use bias parameter when computing posterior responsibility
       dim: pooling dimension
       keepdim: it True keeps the same number of dimensions after pooling
    
    """

    def __init__(self, in_feats, num_comp=64, dist_pow=2, use_bias=False,
                 dim=-1, keepdim=False):
        super(LDEPool1d, self).__init__(dim, keepdim)
        self.mu = nn.Parameter(torch.randn((num_comp,in_feats)))
        self.prec = nn.Parameter(torch.ones((num_comp,)))
        self.use_bias = use_bias
        if use_bias:
            self.bias = nn.Parameter(torch.zeros((num_comp,)))
        else:
            self.bias = 0            

        self.dist_pow = dist_pow
        if dist_pow == 1:
            self.dist_f = lambda x: torch.norm(x, p=2, dim=-1)
        else:
            self.dist_f = lambda x: torch.sum(x**2, dim=-1)

        self.size_multiplier = num_comp


    @property
    def num_comp(self):
        return self.mu.shape[0]

    @property
    def in_feats(self):
        return self.mu.shape[1]

    def __repr__(self):
        return self.__str__()

    def __str__(self):
        s = '{}(in_feats={}, num_comp={}, dist_pow={}, use_bias={}, dim={}, keepdim={})'.format(
            self.__class__.__name__, self.mu.shape[1], self.mu.shape[0], self.dist_pow,
            self.use_bias, self.dim, self.keepdim)
        return s

        
    def forward(self, x, weights=None):
        if self.dim != 1 or self.dim != -2:
            x = x.transpose(1, self.dim)

        x = torch.unsqueeze(x, dim=2)
        delta = x - self.mu
        dist = self.dist_f(delta)

        llk = - self.prec**2 * dist + self.bias
        r = nnf.softmax(llk, dim=-1)
        if weights is not None:
            r *= weights

        r = torch.unsqueeze(r, dim=-1)
        N = torch.sum(r, dim=1) + 1e-9
        F = torch.sum(r*delta, dim=1)
        pool = F/N
        pool = pool.contiguous().view(-1, self.num_comp*self.in_feats)
        if self.keepdim:
            if self.dim == 1 or self.dim == -2:
                pool.unsqueeze_(1)
            else:
                pool.unsqueeze_(-1)

        return pool
        

        
    def get_config(self):

        config = { 'in_feats': self.in_feats,
                   'num_comp': self.num_comp,
                   'dist_pow': self.dist_pow,
                   'use_bias': self.use_bias }

        base_config = super(LDEPool1d, self).get_config()
        return dict(list(base_config.items()) + list(config.items()))

    
class ScaledDotProdAttV1Pool1d(_GlobalPool1d):

    def __init__(self, in_feats, num_heads, d_k, d_v, bin_attn=False, dim=-1, keepdim=False):
        super(ScaledDotProdAttV1Pool1d, self).__init__(dim, keepdim)

        self.d_v = d_v
        self.d_k = d_k
        self.num_heads = num_heads
        self.bin_attn = bin_attn
        self.q = nn.Parameter(torch.Tensor(1, num_heads, 1, d_k))
        nn.init.orthogonal_(self.q)
        if self.bin_attn:
            self.bias = nn.Parameter(torch.zeros((1, num_heads, 1, 1)))

        self.linear_k = nn.Linear(in_feats, num_heads*d_k)
        self.linear_v = nn.Linear(in_feats, num_heads*d_v)
        self.attn = None
        self.size_multiplier = num_heads*d_v/in_feats


    @property
    def in_feats(self):
        return self.linear_v.in_features

    def __repr__(self):
        return self.__str__()
        
    def __str__(self):
        s = '{}(in_feats={}, num_heads={}, d_k={}, d_v={}, bin_attn={}, dim={}, keepdim={})'.format(
            self.__class__.__name__, self.in_feats, self.num_heads,
            self.d_k, self.d_v, self.bin_attn, self.dim, self.keepdim)
        return s


    def forward(self, x, weights=None):
        batch_size = x.size(0)
        if self.dim != 1:
            x = x.transpose(1, self.dim)

        k = self.linear_k(x).view(batch_size, -1, self.num_heads, self.d_k)
        v = self.linear_v(x).view(batch_size, -1, self.num_heads, self.d_v)
        k = k.transpose(1, 2)  # (batch, head, time, d_k)
        v = v.transpose(1, 2)  # (batch, head, time, d_v)

        scores = torch.matmul(self.q, k.transpose(-2,-1)) / math.sqrt(self.d_k)  # (batch, head, 1, time)
        if self.bin_attn:
            scores = nnf.sigmoid(scores+self.bias)
            #print(torch.mean(scores, dim=(0,2,3)))
        scores = scores.squeeze(dim=-1)                    # (batch, head, time)
        if weights is not None:
            mask = weights.view(batch_size, 1, 1, -1).eq(0)  # (batch, 1, 1,time)
            if self.bin_attn:
                scores = scores.masked_fill(mask, 0.0)
                self.attn = scores/(torch.sum(scores, dim=-1, keepdim=True) + 1e-9)
            else:
                min_value = -1e200
                scores = scores.masked_fill(mask, min_value)
                self.attn = torch.softmax(scores, dim=-1).masked_fill(mask, 0.0)  # (batch, head, 1, time)
        else:
            if self.bin_attn:
                self.attn = scores/(torch.sum(scores, dim=-1, keepdim=True) + 1e-9)
            else:
                self.attn = torch.softmax(scores, dim=-1)  # (batch, head, 1, time)
        #print(self.q.shape, k.shape, v.shape, scores.shape, self.attn.shape)
        x = torch.matmul(self.attn, v)  # (batch, head, 1, d_v)
        if self.keepdim:
            x = x.view(batch_size, 1, self.num_heads * self.d_v)  # (batch, 1, d_model)
        else:
            x = x.view(batch_size, self.num_heads * self.d_v)  # (batch, d_model)
        return x  


    def get_config(self):
        config = {'in_feats': self.in_feats,
                  'num_heads': self.num_heads,
                  'd_k': self.d_k,
                  'd_v': self.d_v,
                  'bin_attn': self.bin_attn}

        base_config = super(ScaledDotProdAttV1Pool1d, self).get_config()
        return dict(list(base_config.items()) + list(config.items()))<|MERGE_RESOLUTION|>--- conflicted
+++ resolved
@@ -2,12 +2,6 @@
  Copyright 2019 Johns Hopkins University  (Author: Jesus Villalba)
  Apache 2.0  (http://www.apache.org/licenses/LICENSE-2.0)
 """
-<<<<<<< HEAD
-# from __future__ import absolute_import
-=======
-#from __future__ import absolute_import
->>>>>>> e1ed17e8
-
 import logging
 import math
 
