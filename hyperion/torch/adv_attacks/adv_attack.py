"""
 Copyright 2020 Johns Hopkins University  (Author: Jesus Villalba)
 Apache 2.0  (http://www.apache.org/licenses/LICENSE-2.0)
"""
import torch
import torch.nn as nn

#from ..utils import TorchDataParallel

class AdvAttack(object):

    def __init__(self, model, loss=None, targeted=True, range_min=None, range_max=None):
        self.model = model
        if loss is None:
            loss = nn.CrossEntropyLoss()
        self.loss = loss
        self.range_min = range_min
        self.range_max = range_max
        self.targeted = targeted

<<<<<<< HEAD
    
    def to(self, device):
        self.model.to(device)
    # def make_data_parallel(self):
    #     if self.loss is not None:
    #         self.loss = TorchDataParallel(self.loss)
=======
    @property
    def attack_info(self):
        return {'targeted': self.targeted }
            

    def make_data_parallel(self):
        if self.loss is not None:
            self.loss = TorchDataParallel(self.loss)
>>>>>>> 33e09bd4


    def generate(self, input, target):
        raise NotImplementedError()


    def _clamp(self, adv_ex):
        if self.range_min is not None and self.range_max is not None:
            adv_ex = torch.clamp(adv_ex, min=self.range_min, max=self.range_max)

        return adv_ex

        <|MERGE_RESOLUTION|>--- conflicted
+++ resolved
@@ -18,23 +18,13 @@
         self.range_max = range_max
         self.targeted = targeted
 
-<<<<<<< HEAD
     
     def to(self, device):
         self.model.to(device)
-    # def make_data_parallel(self):
-    #     if self.loss is not None:
-    #         self.loss = TorchDataParallel(self.loss)
-=======
+
     @property
     def attack_info(self):
         return {'targeted': self.targeted }
-            
-
-    def make_data_parallel(self):
-        if self.loss is not None:
-            self.loss = TorchDataParallel(self.loss)
->>>>>>> 33e09bd4
 
 
     def generate(self, input, target):
