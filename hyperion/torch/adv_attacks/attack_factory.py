"""
 Copyright 2020 Johns Hopkins University  (Author: Jesus Villalba)
 Apache 2.0  (http://www.apache.org/licenses/LICENSE-2.0)
"""

from .fgsm_attack import FGSMAttack
from .snr_fgsm_attack import SNRFGSMAttack
from .rand_fgsm_attack import RandFGSMAttack
from .iter_fgsm_attack import IterFGSMAttack
from .carlini_wagner_l2 import CarliniWagnerL2
from .carlini_wagner_l0 import CarliniWagnerL0
from .carlini_wagner_linf import CarliniWagnerLInf
from .pgd_attack import PGDAttack

class AttackFactory(object):

    @staticmethod
    def create(model, attack_type, eps=0, snr=100, alpha=0, 
               norm=float('inf'), random_eps=False, num_random_init=0,
               confidence=0.0, lr=1e-2, 
               binary_search_steps=9, max_iter=10,
               abort_early=True, c=1e-3,
               reduce_c=False, c_incr_factor=2,
               tau_decr_factor=0.9,
               indep_channels=False,
               norm_time=False, time_dim=None,
               use_snr=False,
               loss=None, 
               targeted=False, range_min=None, range_max=None, eps_scale=1):

        eps = eps * eps_scale
        alpha = alpha * eps_scale

        if attack_type == 'fgsm':
            return FGSMAttack(
                model, eps, loss=loss, targeted=targeted,
                range_min=range_min, range_max=range_max)

        if attack_type == 'snr-fgsm':
            return SNRFGSMAttack(
                model, snr, loss=loss, targeted=targeted,
                range_min=range_min, range_max=range_max)

        if attack_type == 'rand-fgsm':
            return RandFGSMAttack(
                model, eps, alpha, loss=loss, 
                targeted=targeted, range_min=range_min, range_max=range_max)

        if attack_type == 'iter-fgsm':
            return IterFGSMAttack(
                model, eps, alpha, loss=loss, 
                targeted=targeted, range_min=range_min, range_max=range_max)

        if attack_type == 'cw-l2':
            return CarliniWagnerL2(
                model, confidence, lr, 
                binary_search_steps, max_iter, 
                abort_early, c, 
                norm_time=norm_time, time_dim=time_dim, 
                use_snr=use_snr,
                targeted=targeted, range_min=range_min, range_max=range_max)

        if attack_type == 'cw-l0':
            return CarliniWagnerL0(
                model, confidence, lr, max_iter, 
                abort_early, c,
                reduce_c, c_incr_factor, indep_channels,
                targeted=targeted, range_min=range_min, range_max=range_max)

        if attack_type == 'cw-linf':
            return CarliniWagnerLInf(
                model, confidence, lr, max_iter, 
                abort_early, c,
                reduce_c, c_incr_factor, tau_decr_factor,
                targeted=targeted, range_min=range_min, range_max=range_max)

        if attack_type == 'pgd':
            return PGDAttack(
                model, eps, alpha, norm, max_iter, 
                random_eps, num_random_init, loss=loss, 
<<<<<<< HEAD
=======
                norm_time=norm_time, time_dim=time_dim,
>>>>>>> 318d00ff
                targeted=targeted, range_min=range_min, range_max=range_max)
                
        raise Exception('%s is not a valid attack type' % (attack_type))



    @staticmethod
    def filter_args(prefix=None, **kwargs):
        if prefix is None:
            p = ''
        else:
            p = prefix + '_'

        if p + 'no_abort' in kwargs:
            kwargs[p + 'abort_early'] = not kwargs[p + 'no_abort']

        if p + 'norm' in kwargs:
            if isinstance(kwargs[p + 'norm'], str):
                kwargs[p + 'norm'] = float(kwargs[p + 'norm'])

        valid_args = ('attack_type', 'eps', 'snr', 
                      'norm', 'random_eps', 'num_random_init',
                      'alpha', 'confidence',
                      'lr', 'binary_search_steps',
                      'max_iter', 'abort_early',
                      'c', 'reduce_c', 
                      'c_incr_factor', 'tau_decr_factor',
                      'indep_channels', 'use_snr', 'norm_time',
                      'targeted')

        args = dict((k, kwargs[p+k])
                    for k in valid_args if p+k in kwargs)

        return args



    @staticmethod
    def add_argparse_args(parser, prefix=None):
        
        if prefix is None:
            p1 = '--'
        else:
            p1 = '--' + prefix + '-'

        parser.add_argument(
            p1+'attack-type', type=str.lower, default='fgsm',
            choices=['fgsm', 'snr-fgsm', 'rand-fgsm', 'iter-fgsm', 'cw-l0', 'cw-l2', 'cw-linf', 'pgd'], 
            help=('Attack type'))

        parser.add_argument(
            p1+'norm', type=float, default=float('inf'),
            choices=[float('inf'), 1, 2],  help=('Attack perturbation norm'))


        parser.add_argument(
            p1+'eps', default=0, type=float,
            help=('attack epsilon, upper bound for the perturbation norm'))

        parser.add_argument(
            p1+'snr', default=100, type=float,
            help=('upper bound for the signal-to-noise ratio of the perturved signal'))

        parser.add_argument(
            p1+'alpha', default=0, type=float,
            help=('alpha for iter and rand fgsm attack'))

        parser.add_argument(
            p1+'random-eps', default=False, action='store_true',
            help=('use random epsilon in PGD attack'))

        parser.add_argument(
            p1+'confidence', default=0, type=float,
            help=('confidence for carlini-wagner attack'))

        parser.add_argument(
            p1+'lr', default=1e-2, type=float,
            help=('learning rate for attack optimizers'))

        parser.add_argument(
            p1+'binary-search-steps', default=9, type=int,
            help=('num bin. search steps in carlini-wagner-l2 attack'))

        parser.add_argument(
            p1+'max-iter', default=10, type=int,
            help=('max. num. of optim iters in attack'))

        parser.add_argument(
            p1+'c', default=1e-2, type=float,
            help=('initial weight of constraint function f in carlini-wagner attack'))

        parser.add_argument(
            p1+'reduce-c', default=False, action='store_true',
            help=('allow to reduce c in carline-wagner-l0/inf attack'))

        parser.add_argument(
            p1+'c-incr-factor', default=2, type=float,
            help=('factor to increment c in carline-wagner-l0/inf attack'))

        parser.add_argument(
            p1+'tau-decr-factor', default=0.75, type=float,
            help=('factor to reduce tau in carline-wagner-linf attack'))

        parser.add_argument(
            p1+'indep-channels', default=False, action='store_true',
            help=('consider independent input channels in carline-wagner-l0 attack'))

        parser.add_argument(
            p1+'no-abort', default=False, action='store_true',
            help=('do not abort early in optimizer iterations'))

        parser.add_argument(
            p1+'num-random-init', default=0, type=int,
            help=('number of random initializations in PGD attack'))

        parser.add_argument(
            p1+'targeted', default=False, action='store_true',
            help='use targeted attack intead of non-targeted')

        parser.add_argument(
            p1+'use-snr', default=False, action='store_true',
            help=('In carlini-wagner attack maximize SNR instead of minimize perturbation norm'))

        parser.add_argument(
            p1+'norm-time', default=False, action='store_true',
<<<<<<< HEAD
            help=('normalize norm by number of samples in time dimension'))
=======
            help=('normalize norm by number of samples in time dimension'))

>>>>>>> 318d00ff
<|MERGE_RESOLUTION|>--- conflicted
+++ resolved
@@ -78,10 +78,7 @@
             return PGDAttack(
                 model, eps, alpha, norm, max_iter, 
                 random_eps, num_random_init, loss=loss, 
-<<<<<<< HEAD
-=======
                 norm_time=norm_time, time_dim=time_dim,
->>>>>>> 318d00ff
                 targeted=targeted, range_min=range_min, range_max=range_max)
                 
         raise Exception('%s is not a valid attack type' % (attack_type))
@@ -207,9 +204,5 @@
 
         parser.add_argument(
             p1+'norm-time', default=False, action='store_true',
-<<<<<<< HEAD
             help=('normalize norm by number of samples in time dimension'))
-=======
-            help=('normalize norm by number of samples in time dimension'))
-
->>>>>>> 318d00ff
+
