"""
 Copyright 2019 Johns Hopkins University  (Author: Jesus Villalba)
 Apache 2.0  (http://www.apache.org/licenses/LICENSE-2.0)
"""

from .conformer_conv import ConformerConvBlock
from .conformer_encoder_v1 import ConformerEncoderBlockV1
from .dc1d_blocks import DC1dDecBlock, DC1dEncBlock
from .dc2d_blocks import DC2dDecBlock, DC2dEncBlock
from .etdnn_blocks import ETDNNBlock
from .fc_blocks import FCBlock
from .film_blocks import FiLM, RNNWithFiLM, RNNWithFiLMResidual
from .mbconv_blocks import MBConvBlock, MBConvInOutBlock
from .res2net1d_blocks import Res2Net1dBasicBlock, Res2Net1dBNBlock
from .res2net2d_blocks import Res2Net2dBasicBlock, Res2Net2dBNBlock
from .res2net_blocks import Res2NetBasicBlock, Res2NetBNBlock
from .resetdnn_blocks import ResETDNNBlock
from .resnet1d_blocks import (ResNet1dBasicBlock, ResNet1dBasicDecBlock,
                              ResNet1dBNBlock, ResNet1dBNDecBlock,
                              ResNet1dEndpoint, SEResNet1dBasicBlock,
                              SEResNet1dBasicDecBlock, SEResNet1dBNBlock,
                              SEResNet1dBNDecBlock)
from .resnet2d_blocks import (ResNet2dBasicBlock, ResNet2dBasicDecBlock,
                              ResNet2dBNBlock, ResNet2dBNDecBlock,
                              SEResNet2dBasicBlock, SEResNet2dBasicDecBlock,
                              SEResNet2dBNBlock, SEResNet2dBNDecBlock)
from .resnet_blocks import (ResNetBasicBlock, ResNetBNBlock,
                            ResNetEndpointBlock, ResNetInputBlock)
from .se_blocks import (CFwSEBlock2d, FwSEBlock2d, SEBlock1d, SEBlock2D,
                        SEBlock2d, TSEBlock2D, TSEBlock2d)
from .seresnet_blocks import SEResNetBasicBlock, SEResNetBNBlock
from .spine_blocks import BlockSpec, SpineConv, SpineEndpoints, SpineResample
from .tdnn_blocks import TDNNBlock
from .transducer_joiner import TransducerJoiner
<<<<<<< HEAD
from .transducer_predictor import (TransducerConvPredictor,
                                   TransducerRNNPredictor)
=======
from .transducer_predictor import TransducerRNNPredictor, TransducerConvPredictor

from .transducer_film_joiner import TransducerFiLMJoiner 
from .transducer_film_predictor import TransducerRNNFiLMPredictor

>>>>>>> 0c710a42
from .transformer_conv2d_subsampler import TransformerConv2dSubsampler
from .transformer_encoder_v1 import TransformerEncoderBlockV1
from .transformer_feedforward import (Conv1dLinear, Conv1dx2,
                                      PositionwiseFeedForward)<|MERGE_RESOLUTION|>--- conflicted
+++ resolved
@@ -32,16 +32,11 @@
 from .spine_blocks import BlockSpec, SpineConv, SpineEndpoints, SpineResample
 from .tdnn_blocks import TDNNBlock
 from .transducer_joiner import TransducerJoiner
-<<<<<<< HEAD
-from .transducer_predictor import (TransducerConvPredictor,
-                                   TransducerRNNPredictor)
-=======
 from .transducer_predictor import TransducerRNNPredictor, TransducerConvPredictor
 
 from .transducer_film_joiner import TransducerFiLMJoiner 
 from .transducer_film_predictor import TransducerRNNFiLMPredictor
 
->>>>>>> 0c710a42
 from .transformer_conv2d_subsampler import TransformerConv2dSubsampler
 from .transformer_encoder_v1 import TransformerEncoderBlockV1
 from .transformer_feedforward import (Conv1dLinear, Conv1dx2,
