--- conflicted
+++ resolved
@@ -106,13 +106,8 @@
             if batch % self.grad_acc_steps == 0:
                 self.optimizer.zero_grad()
 
-<<<<<<< HEAD
-            input_data, target = tensors_subset(data, batch_keys, self.device)
-            batch_size = input_data.size(0)
-=======
             audio, target = tensors_subset(data, batch_keys, self.device)
             batch_size = audio.size(0)
->>>>>>> ac71e9ae
             with torch.no_grad():
                 feats, feats_lengths = self.feat_extractor(audio)
 
