--- conflicted
+++ resolved
@@ -205,10 +205,7 @@
             self.class_info.set_uniform_weights()
         elif self.weight_mode == "data-prior":
             weights = self.class_info["total_duration"].values
-<<<<<<< HEAD
             logging.info(weights)
-=======
->>>>>>> 63a2bd99
             self.class_info.set_weights(weights)
 
         if self.weight_exponent != 1.0:
