"""
 Copyright 2020 Johns Hopkins University  (Author: Jesus Villalba)
 Apache 2.0  (http://www.apache.org/licenses/LICENSE-2.0)
"""

import logging
import math
import time

import numpy as np
import pandas as pd
import torchaudio.transforms as tat
from jsonargparse import ActionParser, ActionYesNo, ArgumentParser

import torch
import torch.distributed as dist
from torch.utils.data import Dataset

from ...io import RandomAccessAudioReader as AR
# from ...utils.utt2info import Utt2Info
from ...np.augment import SpeechAugment
<<<<<<< HEAD


import k2
import sentencepiece as spm
from torch.nn.utils.rnn import pad_sequence

from torch.utils.data import Dataset
import torch.distributed as dist

from hyperion.np import augment
=======
from ...utils.class_info import ClassInfo
from ...utils.segment_set import SegmentSet
from ..torch_defs import floatstr_torch
>>>>>>> 5f0ac993

# class AudioDataset1(Dataset):
#     def __init__(
#         self,
#         audio_file,
#         key_file,
#         class_file=None,
#         time_durs_file=None,
#         min_chunk_length=1,
#         max_chunk_length=None,
#         aug_cfg=None,
#         return_fullseqs=False,
#         return_class=True,
#         return_clean_aug_pair=False,
#         transpose_input=False,
#         wav_scale=2 ** 15 - 1,
#         is_val=False,
#     ):

#         try:
#             rank = dist.get_rank()
#             world_size = dist.get_world_size()
#         except:
#             rank = 0
#             world_size = 1

#         self.rank = rank
#         self.world_size = world_size

#         if rank == 0:
#             logging.info("opening dataset %s", audio_file)
#         self.r = AR(audio_file, wav_scale=wav_scale)
#         if rank == 0:
#             logging.info("loading utt2info file %s" % key_file)
#         self.u2c = Utt2Info.load(key_file, sep=" ")
#         if rank == 0:
#             logging.info("dataset contains %d seqs" % self.num_seqs)

#         self.is_val = is_val
#         self._read_time_durs_file(time_durs_file)

#         self._prune_short_seqs(min_chunk_length)

#         self.short_seq_exist = self._seq_shorter_than_max_length_exists(
#             max_chunk_length
#         )

#         self._prepare_class_info(class_file)

#         if max_chunk_length is None:
#             max_chunk_length = min_chunk_length
#         self._min_chunk_length = min_chunk_length
#         self._max_chunk_length = max_chunk_length

#         self.return_fullseqs = return_fullseqs
#         self.return_class = return_class
#         self.return_clean_aug_pair = return_clean_aug_pair

#         self.transpose_input = transpose_input

#         self.augmenter = None
#         self.reverb_context = 0
#         if aug_cfg is not None:
#             self.augmenter = SpeechAugment.create(
#                 aug_cfg, random_seed=112358 + 1000 * rank
#             )
#             self.reverb_context = self.augmenter.max_reverb_context

#     def _read_time_durs_file(self, file_path):
#         if self.rank == 0:
#             logging.info("reading time_durs file %s" % file_path)
#         nf_df = pd.read_csv(file_path, header=None, sep=" ")
#         nf_df.index = nf_df[0]
#         self._seq_lengths = nf_df.loc[self.u2c.key, 1].values

#     @property
#     def wav_scale(self):
#         return self.r.wav_scale

#     @property
#     def num_seqs(self):
#         return len(self.u2c)

#     def __len__(self):
#         return self.num_seqs

#     @property
#     def seq_lengths(self):
#         return self._seq_lengths

#     @property
#     def total_length(self):
#         return np.sum(self.seq_lengths)

#     @property
#     def min_chunk_length(self):
#         if self.return_fullseqs:
#             self._min_chunk_length = np.min(self.seq_lengths)
#         return self._min_chunk_length

#     @property
#     def max_chunk_length(self):
#         if self._max_chunk_length is None:
#             self._max_chunk_length = np.max(self.seq_lengths)
#         return self._max_chunk_length

#     @property
#     def min_seq_length(self):
#         return np.min(self.seq_lengths)

#     @property
#     def max_seq_length(self):
#         return np.max(self.seq_lengths)

#     def _prune_short_seqs(self, min_length):
#         if self.rank == 0:
#             logging.info("pruning short seqs")
#         keep_idx = self.seq_lengths >= min_length
#         self.u2c = self.u2c.filter_index(keep_idx)
#         self._seq_lengths = self.seq_lengths[keep_idx]
#         if self.rank == 0:
#             logging.info(
#                 "pruned seqs with min_length < %f,"
#                 "keep %d/%d seqs" % (min_length, self.num_seqs, len(keep_idx))
#             )

#     def _prepare_class_info(self, class_file):
#         class_weights = None
#         if class_file is None:
#             classes, class_idx = np.unique(self.u2c.info, return_inverse=True)
#             class2idx = {k: i for i, k in enumerate(classes)}
#         else:
#             if self.rank == 0:
#                 logging.info("reading class-file %s" % (class_file))
#             class_info = pd.read_csv(class_file, header=None, sep=" ")
#             class2idx = {str(k): i for i, k in enumerate(class_info[0])}
#             class_idx = np.array([class2idx[k] for k in self.u2c.info], dtype=int)
#             if class_info.shape[1] == 2:
#                 class_weights = np.array(class_info[1]).astype(
#                     floatstr_torch(), copy=False
#                 )

#         self.num_classes = len(class2idx)

#         class2utt_idx = {}
#         class2num_utt = np.zeros((self.num_classes,), dtype=int)

#         for k in range(self.num_classes):
#             idx = (class_idx == k).nonzero()[0]
#             class2utt_idx[k] = idx
#             class2num_utt[k] = len(idx)
#             if class2num_utt[k] == 0:
#                 if not self.is_val:
#                     logging.warning("class %d doesn't have any samples" % (k))
#                 if class_weights is None:
#                     class_weights = np.ones((self.num_classes,), dtype=floatstr_torch())
#                 class_weights[k] = 0

#         count_empty = np.sum(class2num_utt == 0)
#         if count_empty > 0:
#             logging.warning("%d classes have 0 samples" % (count_empty))

#         self.utt_idx2class = class_idx
#         self.class2utt_idx = class2utt_idx
#         self.class2num_utt = class2num_utt
#         if class_weights is not None:
#             class_weights /= np.sum(class_weights)
#             class_weights = torch.Tensor(class_weights)
#         self.class_weights = class_weights

#         if self.short_seq_exist:
#             # if there are seq shorter than max_chunk_lenght we need some extra variables
#             # we will need class_weights to put to 0 classes that have all utts shorter than the batch chunk length
#             if self.class_weights is None:
#                 self.class_weights = torch.ones((self.num_classes,))

#             # we need the max length of the utterances of each class
#             class2max_length = torch.zeros((self.num_classes,), dtype=torch.float)
#             for c in range(self.num_classes):
#                 if class2num_utt[c] > 0:
#                     class2max_length[c] = np.max(
#                         self.seq_lengths[self.class2utt_idx[c]]
#                     )

#             self.class2max_length = class2max_length

#     def _seq_shorter_than_max_length_exists(self, max_length):
#         return np.any(self.seq_lengths < max_length)

#     @property
#     def var_chunk_length(self):
#         return self.min_chunk_length < self.max_chunk_length

#     def get_random_chunk_length(self):

#         if self.var_chunk_length:
#             return (
#                 torch.rand(size=(1,)).item()
#                 * (self.max_chunk_length - self.min_chunk_length)
#                 + self.min_chunk_length
#             )

#         return self.max_chunk_length

#     def __getitem__(self, index):
#         # logging.info('{} {} {} get item {}'.format(
#         #     self, os.getpid(), threading.get_ident(), index))
#         if self.return_fullseqs:
#             return self._get_fullseq(index)
#         else:
#             return self._get_random_chunk(index)

#     def _get_fullseq(self, index):
#         key = self.u2c.key[index]
#         x, fs = self.r.read([key])
#         x = x[0].astype(floatstr_torch(), copy=False)
#         x_clean = x
#         if self.augmenter is not None:
#             x, aug_info = self.augmenter(x)

#         if self.transpose_input:
#             x = x[None, :]
#             if self.return_clean_aug_pair:
#                 x_clean = x_clean[None, :]

#         if self.return_clean_aug_pair:
#             r = x, x_clean

#         if not self.return_class:
#             return r

#         class_idx = self.utt_idx2class[index]
#         r = *r, class_idx
#         return r

#     def _get_random_chunk(self, index):

#         if len(index) == 2:
#             index, chunk_length = index
#         else:
#             chunk_length = self.max_chunk_length

#         key = self.u2c.key[index]

#         full_seq_length = self.seq_lengths[index]
#         assert (
#             chunk_length <= full_seq_length
#         ), "chunk_length(%d) <= full_seq_length(%d)" % (chunk_length, full_seq_length)

#         time_offset = torch.rand(size=(1,)).item() * (full_seq_length - chunk_length)
#         reverb_context = min(self.reverb_context, time_offset)
#         time_offset -= reverb_context
#         read_chunk_length = chunk_length + reverb_context

#         # logging.info('get-random-chunk {} {} {} {} {}'.format(index, key, time_offset, chunk_length, full_seq_length ))
#         x, fs = self.r.read([key], time_offset=time_offset, time_durs=read_chunk_length)

#         # try:
#         #     x, fs = self.r.read([key], time_offset=time_offset,
#         #                     time_durs=read_chunk_length)
#         # except:
#         #     # some files produce error in the fseek after reading the data,
#         #     # this seems an issue from pysoundfile or soundfile lib itself
#         #     # reading from a sligthly different starting position seems to solve the problem in most cases
#         #     try:
#         #         logging.info('error-1 reading at key={} totol_dur={} offset={} read_chunk_length={}, retrying...'.format(
#         #             key, full_seq_length, time_offset, read_chunk_length))
#         #         time_offset = math.floor(time_offset)
#         #         x, fs = self.r.read([key], time_offset=time_offset,
#         #                             time_durs=read_chunk_length)
#         #     except:
#         #         try:
#         #             # if changing the value of time-offset doesn't solve the issue, we try to read from
#         #             # from time-offset to the end of the file, and remove the extra frames later
#         #             logging.info('error-2 reading at key={} totol_dur={} offset={} retrying reading until end-of-file ...'.format(
#         #                 key, full_seq_length, time_offset))
#         #             x, fs = self.r.read([key], time_offset=time_offset)
#         #             x = [x[0][:int(read_chunk_length * fs[0])]]
#         #         except:
#         #             # try to read the full file
#         #             logging.info('error-3 reading at key={} totol_dur={} retrying reading full file ...'.format(
#         #                 key, full_seq_length))
#         #             x, fs = self.r.read([key])
#         #             x = [x[0][:int(read_chunk_length * fs[0])]]

#         x = x[0]
#         fs = fs[0]

#         x_clean = x
#         logging.info("hola1")
#         if self.augmenter is not None:
#             logging.info("hola2")
#             chunk_length_samples = int(chunk_length * fs)
#             end_idx = len(x)
#             reverb_context_samples = end_idx - chunk_length_samples
#             assert reverb_context_samples >= 0, (
#                 "key={} time-offset={}, read-chunk={} "
#                 "read-x-samples={}, chunk_samples={}, reverb_context_samples={}"
#             ).format(
#                 key,
#                 time_offset,
#                 read_chunk_length,
#                 end_idx,
#                 chunk_length_samples,
#                 reverb_context_samples,
#             )
#             # end_idx = reverb_context_samples + chunk_length_samples
#             x, aug_info = self.augmenter(x)
#             x = x[reverb_context_samples:end_idx]
#             if self.return_clean_aug_pair:
#                 x_clean = x_clean[reverb_context_samples:end_idx]
#                 x_clean = x_clean.astype(floatstr_torch(), copy=False)
#             # x_clean = x_clean[reverb_context_samples:]
#             # logging.info('augmentation x-clean={}, x={}, aug_info={}'.format(
#             #    x_clean.shape, x.shape, aug_info))
#         #     if len(x) != 64000:
#         #         logging.info('x!=4s, {} {} {} {} {} {} {} {}'.format(len(x),reverb_context, reverb_context_samples, chunk_length, chunk_length_samples, end_idx, fs, read_chunk_length))

#         # if len(x) != 64000:
#         #         logging.info('x!=4s-2, {} {} {} {}'.format(len(x), chunk_length, fs, read_chunk_length))

#         if self.transpose_input:
#             x = x[None, :]
#             if self.return_clean_aug_pair:
#                 x_clean = x_clean[None, :]

#         x = x.astype(floatstr_torch(), copy=False)
#         if self.return_clean_aug_pair:
#             r = x, x_clean
#         else:
#             r = (x,)

#         if not self.return_class:
#             return r

#         class_idx = self.utt_idx2class[index]
#         r = *r, class_idx
#         return r

#     @staticmethod
#     def filter_args(**kwargs):

#         ar_args = AR.filter_args(**kwargs)
#         valid_args = (
#             "audio_file",
#             "key_file",
#             "aug_cfg",
#             "path_prefix",
#             "class_file",
#             "time_durs_file",
#             "min_chunk_length",
#             "max_chunk_length",
#             "return_fullseqs",
#             "part_idx",
#             "num_parts",
#         )
#         args = dict((k, kwargs[k]) for k in valid_args if k in kwargs)
#         args.update(ar_args)
#         return args

#     @staticmethod
#     def add_class_args(parser, prefix=None, skip={"audio_file", "key_file"}):
#         if prefix is not None:
#             outer_parser = parser
#             parser = ArgumentParser(prog="")

#         if "audio_file" not in skip:
#             parser.add_argument(
#                 "--audio-file",
#                 required=True,
#                 help=("audio manifest file"),
#             )

#         if "key_file" not in skip:
#             parser.add_argument(
#                 "--key-file",
#                 required=True,
#                 help=("key manifest file"),
#             )

#         parser.add_argument(
#             "--class-file",
#             default=None,
#             help=("ordered list of classes keys, it can contain class weights"),
#         )

#         parser.add_argument(
#             "--time-durs-file", default=None, help=("utt to duration in secs file")
#         )

#         parser.add_argument(
#             "--aug-cfg",
#             default=None,
#             help=("augmentation configuration file."),
#         )

#         parser.add_argument(
#             "--min-chunk-length",
#             type=float,
#             default=None,
#             help=("minimum length of sequence chunks"),
#         )
#         parser.add_argument(
#             "--max-chunk-length",
#             type=float,
#             default=None,
#             help=("maximum length of sequence chunks"),
#         )

#         parser.add_argument(
#             "--return-fullseqs",
#             default=False,
#             action="store_true",
#             help=("returns full sequences instead of chunks"),
#         )

#         AR.add_class_args(parser)
#         if prefix is not None:
#             outer_parser.add_argument("--" + prefix, action=ActionParser(parser=parser))
#             # help='audio dataset options')

#     add_argparse_args = add_class_args


<<<<<<< HEAD
from ...utils.class_info import ClassInfo
from ...utils.segment_set import SegmentSet
from ...utils.text import read_text

=======
>>>>>>> 5f0ac993
class AudioDataset(Dataset):
    def __init__(
        self,
        audio_file,
        segments_file,
        class_names=None,
        class_files=None,
        bpe_model=None,
        text_file=None,
        time_durs_file=None,
        aug_cfgs=None,
        num_augs=1,
        return_segment_info=None,
        return_orig=False,
        target_sample_freq=None,
        wav_scale=2 ** 15 - 1,
        is_val=False,
    ):

        super().__init__()
        try:
            rank = dist.get_rank()
            world_size = dist.get_world_size()
        except:
            rank = 0
            world_size = 1

        self.rank = rank
        self.world_size = world_size
        self.epoch = 0

        if rank == 0:
            logging.info("opening audio reader %s", audio_file)

        self.r = AR(audio_file, wav_scale=wav_scale)

        
        if rank == 0:
<<<<<<< HEAD
            logging.info("loading segments file %s" % segments_file)
=======
            logging.info("loading segments file %s", segments_file)

>>>>>>> 5f0ac993
        self.seg_set = SegmentSet.load(segments_file)
        if rank == 0:
            logging.info("dataset contains %d seqs", len(self.seg_set))

        self.is_val = is_val
        if time_durs_file is not None:
            if rank == 0:
                logging.info("loading durations file %s", time_durs_file)

            time_durs = SegmentSet.load(time_durs_file)
            self.seg_set["duration"] = time_durs.loc[
                self.seg_set["id"]
            ].class_id.values.astype(np.float, copy=False)
        else:
            assert "duration" in self.seg_set

        logging.info("loading class-info files")
        self._load_class_infos(class_names, class_files, is_val)


        if bpe_model is not None:
            logging.info("loading bpe models")
            self._load_bpe_model(bpe_model, is_val)

        if text_file is not None:
            logging.info("loading text files")
            self._load_text_infos(text_file, is_val)
        self.return_segment_info = (
            [] if return_segment_info is None else return_segment_info
        )
        self.return_orig = return_orig

        self.num_augs = num_augs
        self._create_augmenters(aug_cfgs)
        
        self.target_sample_freq = target_sample_freq
        self.resamplers = {}

    def _load_bpe_model(self, bpe_model, is_val):
        if self.rank == 0:
            logging.info("loading bpe file %s" % bpe_model)
        self.sp  = spm.SentencePieceProcessor()
        self.sp.load(bpe_model)
        blank_id = self.sp.piece_to_id("<blk>")
        vocab_size = self.sp.get_piece_size()

    def _load_text_infos(self, text_file, is_val):
        if text_file is None:
            return
        if self.rank == 0:
            logging.info("loading text file %s" % text_file)
        
        text = read_text(text_file)
        self.seg_set["text"] = text.loc[self.seg_set["id"]].text

    def _load_class_infos(self, class_names, class_files, is_val):
        self.class_info = {}
        if class_names is None:
            assert class_files is None
            return

        assert len(class_names) == len(class_files)
        for name, file in zip(class_names, class_files):
            assert (
                name in self.seg_set
            ), f"class_name {name} not present in the segment set"
            if self.rank == 0:
                logging.info("loading class-info file %s" % file)
            table = ClassInfo.load(file)
            self.class_info[name] = table
            if not is_val:
                # check that all classes are present in the training segments
                class_ids = table["id"]
                segment_class_ids = self.seg_set[name].unique()
                for c_id in class_ids:
                    if c_id not in segment_class_ids:
                        logging.warning(
                            "%s class: %s not present in dataset", name, c_id
                        )

    def _create_augmenters(self, aug_cfgs):
        self.augmenters = []
        self.reverb_context = 0
        if aug_cfgs is None:
            return

        for aug_cfg in aug_cfgs:
            logging.info(f"loading augmentation={aug_cfg}")
            augmenter = SpeechAugment.create(
                aug_cfg, random_seed=112358 + 1000 * self.rank
            )
            self.augmenters.append(augmenter)
            self.reverb_context = max(augmenter.max_reverb_context, self.reverb_context)

    def set_epoch(self, epoch):
        self.epoch = epoch

    @property
    def wav_scale(self):
        return self.r.wav_scale

    @property
    def num_seqs(self):
        return len(self.seg_set)

    def __len__(self):
        return self.num_seqs

    @property
    def seq_lengths(self):
        return self.seg_set["duration"]

    @property
    def total_length(self):
        return np.sum(self.seq_lengths)

    @property
    def min_seq_length(self):
        return np.min(self.seq_lengths)

    @property
    def max_seq_length(self):
        return np.max(self.seq_lengths)

    @property
    def num_classes(self):
        return {k: t.num_classes for k, t in self.class_info.items()}

    def _parse_segment_item(self, segment):
        if isinstance(segment, (tuple, list)):
            seg_id, start, duration = segment
            assert duration <= self.seg_set.loc[seg_id].duration, (
                f"{seg_id} with start={start} duration "
                f"({self.seg_set.loc[seg_id].duration}) < "
                f"chunk duration ({duration})"
            )
        else:
            seg_id, start, duration = segment, 0, 0

        if "start" in self.seg_set:
            start += self.seg_set.loc[seg_id].start

        return seg_id, start, duration

    def _read_audio(self, seg_id, start, duration):
        # how much extra audio we need to load to
        # calculate the reverb of the first part of the audio
        reverb_context = min(self.reverb_context, start)
        start -= reverb_context
        read_duration = duration + reverb_context

        # read audio
        recording_id = self.seg_set.recording_ids(seg_id)
        x, fs = self.r.read([recording_id], time_offset=start, time_durs=read_duration)
        return x[0].astype(floatstr_torch(), copy=False), fs[0]

    # def _apply_augs(self, x, num_samples, reverb_context_samples):
    #     x_augs = []
    #     # for each type of augmentation
    #     for i, augmenter in enumerate(self.augmenters):
    #         # we do n_augs per augmentation type
    #         for j in range(self.num_augs):
    #             # augment x
    #             x_aug, aug_info = augmenter(x)
    #             # remove the extra left context used to compute the reverberation.
    #             x_aug = x_aug[reverb_context_samples : len(x)]
    #             x_augs.append(x_aug.astype(floatstr_torch(), copy=False))

    #     return x_augs

    def _apply_augs(self, x, num_samples, reverb_context_samples):
<<<<<<< HEAD
        x_augs = []
        
=======
        x_augs = {}
>>>>>>> 5f0ac993
        # for each type of augmentation
        for i, augmenter in enumerate(self.augmenters):
            # we do n_augs per augmentation type
            for j in range(self.num_augs):
                # augment x
                x_aug, aug_info = augmenter(x)
                # remove the extra left context used to compute the reverberation.
                x_aug = x_aug[reverb_context_samples : len(x)]
                x_aug = x_aug.astype(floatstr_torch(), copy=False)
                x_augs[f"x_aug_{i}_{j}"] = x_aug

        if not self.return_orig and len(x_augs) == 1:
            # if we just have one aug and we don't return the clean version,
            # we just call x to the aug version
            x_augs["x"] = x_augs.pop("x_aug_0_0")

        return x_augs

    def _get_segment_info(self, seg_id):
        seg_info = {}
        # converts the class_ids to integers
        for info_name in self.return_segment_info:
            seg_info_i = self.seg_set.loc[seg_id, info_name]
            if info_name in self.class_info:
                # if the type of information is a class-id
                # we use the class information table to
                # convert from id to integer
                class_info = self.class_info[info_name]
<<<<<<< HEAD
                idx = class_info.loc[seg_info, "class_idx"]
                seg_info = idx
            if info_name  == "text":
                seg_info = self.sp.encode(seg_info, out_type=int)
=======
                seg_info_i = class_info.loc[seg_info_i, "class_idx"]
>>>>>>> 5f0ac993

            seg_info[info_name] = seg_info_i

        return seg_info

    def _get_resampler(self, fs):
        if fs in self.resamplers:
            return self.resamplers[fs]

        resampler = tat.Resample(
            int(fs),
            int(self.target_sample_freq),
            lowpass_filter_width=64,
            rolloff=0.9475937167399596,
            resampling_method="kaiser_window",
            beta=14.769656459379492,
        )
        resampler_f = lambda x: resampler(torch.from_numpy(x)).numpy()
        self.resamplers[fs] = resampler_f
        return resampler_f

    def _resample(self, x, fs):
        try:
            if self.target_sample_freq is None or fs == self.target_sample_freq:
                return x, fs
            resampler = self._get_resampler(fs)
            return resampler(x), self.target_sample_freq
        except:
            return x, fs

    # def __getitem__(self, segment):

    #     seg_id, start, duration = self._parse_segment_item(segment)
    #     x, fs = self._read_audio(seg_id, start, duration)
    #     x, fs = self._resample(x, fs)
    #     if self.augmenters:
    #         # augmentations
    #         num_samples = int(duration * fs)
    #         reverb_context_samples = len(x) - num_samples
    #         x_augs = self._apply_augs(x, num_samples, reverb_context_samples)
    #         r = x_augs

    #         # add original non augmented audio
    #         if self.return_orig:
    #             x_orig = x[reverb_context_samples:]
    #             r.append(x_orig)

    #     else:
    #         r = [x]

    #     # try:
    #     #     import soundfile as sf

    #     #     for i, z in enumerate(r):
    #     #         sf.write(f"file_{seg_id}.wav", z, fs, "PCM_16")
    #     # except:
    #     #     print("soundfile failed", flush=True)

    #     # adds the segment labels
    #     seg_info = self._get_segment_info(seg_id)
    #     r.extend(seg_info)

    #     return (*r,)

    def __getitem__(self, segment):
        seg_id, start, duration = self._parse_segment_item(segment)
        x, fs = self._read_audio(seg_id, start, duration)
        x, fs = self._resample(x, fs)
        data = {"seg_id": seg_id, "sample_freq": fs}
        if self.augmenters:
            # augmentations
            if duration == 0:
                num_samples = len(x)
            else:
                num_samples = int(duration * fs)
            reverb_context_samples = len(x) - num_samples
            x_augs = self._apply_augs(x, num_samples, reverb_context_samples)
<<<<<<< HEAD
            
            r = x_augs
=======
            data.update(x_augs)
>>>>>>> 5f0ac993

            # add original non augmented audio
            if self.return_orig:
                x_orig = x[reverb_context_samples:]
                data["x"] = x_orig

        else:
            data["x"] = x

        # adds the segment labels
        seg_info = self._get_segment_info(seg_id)
        data.update(seg_info)
        return data

    @staticmethod
    def filter_args(**kwargs):

        ar_args = AR.filter_args(**kwargs)
        valid_args = (
            "audio_file",
            "segments_file",
            "aug_cfgs",
            "num_augs",
            "class_names",
            "class_files",
            "bpe_model",
            "text_file",
            "return_segment_info",
            "return_orig",
            "time_durs_file",
            "target_sample_freq",
        )
        args = dict((k, kwargs[k]) for k in valid_args if k in kwargs)
        args.update(ar_args)
        return args

    @staticmethod
    def add_class_args(parser, prefix=None, skip=set()):
        if prefix is not None:
            outer_parser = parser
            parser = ArgumentParser(prog="")

        if "audio_file" not in skip:
            parser.add_argument(
                "--audio-file", required=True, help=("audio manifest file"),
            )

        if "segments_file" not in skip:
            parser.add_argument(
                "--segments-file", required=True, help=("segments manifest file"),
            )

        parser.add_argument(
            "--class-names",
            default=None,
            nargs="+",
            help=(
                "list with the names of the types of classes in the datasets, e.g., speaker, language"
            ),
        )

        parser.add_argument(
            "--class-files", default=None, nargs="+", help=("list of class info files"),
        )

        parser.add_argument(
            "--time-durs-file",
            default=None,
            help=(
                "segment to duration in secs file, if durations are not in segments_file"
            ),
        )

        parser.add_argument(
            "--bpe-model",
            default=None,
            help=(
                "bpe model for the text label"
            ),
        )

        parser.add_argument(
            "--text-file",
            default=None,
            help=(
                "text file with words labels for each utterances"
            ),
        )

        parser.add_argument(
            "--aug-cfgs",
            default=None,
            nargs="+",
            help=("augmentation configuration file."),
        )

        parser.add_argument(
            "--num-augs",
            default=1,
            help=("number of augmentations per segment and augmentation type"),
        )
        parser.add_argument(
            "--return-segment-info",
            default=None,
            nargs="+",
            help=(
                "list of columns of the segment file which should be returned as supervisions"
            ),
        )
        parser.add_argument(
            "--return-orig",
            default=False,
            action=ActionYesNo,
            help=(
                "when using augmentation, whether or not to return also the original audio"
            ),
        )

        parser.add_argument(
            "--target-sample-freq",
            default=None,
            type=int,
            help=(
                "target sampling frequencey, if not None all audios are converted to this sample freq"
            ),
        )

        AR.add_class_args(parser)
        if prefix is not None:
            outer_parser.add_argument("--" + prefix, action=ActionParser(parser=parser))
            # help='audio dataset options')

    add_argparse_args = add_class_args<|MERGE_RESOLUTION|>--- conflicted
+++ resolved
@@ -17,456 +17,23 @@
 from torch.utils.data import Dataset
 
 from ...io import RandomAccessAudioReader as AR
-# from ...utils.utt2info import Utt2Info
 from ...np.augment import SpeechAugment
-<<<<<<< HEAD
-
-
-import k2
+
+#import k2
 import sentencepiece as spm
-from torch.nn.utils.rnn import pad_sequence
+#from torch.nn.utils.rnn import pad_sequence
 
 from torch.utils.data import Dataset
 import torch.distributed as dist
 
-from hyperion.np import augment
-=======
-from ...utils.class_info import ClassInfo
-from ...utils.segment_set import SegmentSet
-from ..torch_defs import floatstr_torch
->>>>>>> 5f0ac993
-
-# class AudioDataset1(Dataset):
-#     def __init__(
-#         self,
-#         audio_file,
-#         key_file,
-#         class_file=None,
-#         time_durs_file=None,
-#         min_chunk_length=1,
-#         max_chunk_length=None,
-#         aug_cfg=None,
-#         return_fullseqs=False,
-#         return_class=True,
-#         return_clean_aug_pair=False,
-#         transpose_input=False,
-#         wav_scale=2 ** 15 - 1,
-#         is_val=False,
-#     ):
-
-#         try:
-#             rank = dist.get_rank()
-#             world_size = dist.get_world_size()
-#         except:
-#             rank = 0
-#             world_size = 1
-
-#         self.rank = rank
-#         self.world_size = world_size
-
-#         if rank == 0:
-#             logging.info("opening dataset %s", audio_file)
-#         self.r = AR(audio_file, wav_scale=wav_scale)
-#         if rank == 0:
-#             logging.info("loading utt2info file %s" % key_file)
-#         self.u2c = Utt2Info.load(key_file, sep=" ")
-#         if rank == 0:
-#             logging.info("dataset contains %d seqs" % self.num_seqs)
-
-#         self.is_val = is_val
-#         self._read_time_durs_file(time_durs_file)
-
-#         self._prune_short_seqs(min_chunk_length)
-
-#         self.short_seq_exist = self._seq_shorter_than_max_length_exists(
-#             max_chunk_length
-#         )
-
-#         self._prepare_class_info(class_file)
-
-#         if max_chunk_length is None:
-#             max_chunk_length = min_chunk_length
-#         self._min_chunk_length = min_chunk_length
-#         self._max_chunk_length = max_chunk_length
-
-#         self.return_fullseqs = return_fullseqs
-#         self.return_class = return_class
-#         self.return_clean_aug_pair = return_clean_aug_pair
-
-#         self.transpose_input = transpose_input
-
-#         self.augmenter = None
-#         self.reverb_context = 0
-#         if aug_cfg is not None:
-#             self.augmenter = SpeechAugment.create(
-#                 aug_cfg, random_seed=112358 + 1000 * rank
-#             )
-#             self.reverb_context = self.augmenter.max_reverb_context
-
-#     def _read_time_durs_file(self, file_path):
-#         if self.rank == 0:
-#             logging.info("reading time_durs file %s" % file_path)
-#         nf_df = pd.read_csv(file_path, header=None, sep=" ")
-#         nf_df.index = nf_df[0]
-#         self._seq_lengths = nf_df.loc[self.u2c.key, 1].values
-
-#     @property
-#     def wav_scale(self):
-#         return self.r.wav_scale
-
-#     @property
-#     def num_seqs(self):
-#         return len(self.u2c)
-
-#     def __len__(self):
-#         return self.num_seqs
-
-#     @property
-#     def seq_lengths(self):
-#         return self._seq_lengths
-
-#     @property
-#     def total_length(self):
-#         return np.sum(self.seq_lengths)
-
-#     @property
-#     def min_chunk_length(self):
-#         if self.return_fullseqs:
-#             self._min_chunk_length = np.min(self.seq_lengths)
-#         return self._min_chunk_length
-
-#     @property
-#     def max_chunk_length(self):
-#         if self._max_chunk_length is None:
-#             self._max_chunk_length = np.max(self.seq_lengths)
-#         return self._max_chunk_length
-
-#     @property
-#     def min_seq_length(self):
-#         return np.min(self.seq_lengths)
-
-#     @property
-#     def max_seq_length(self):
-#         return np.max(self.seq_lengths)
-
-#     def _prune_short_seqs(self, min_length):
-#         if self.rank == 0:
-#             logging.info("pruning short seqs")
-#         keep_idx = self.seq_lengths >= min_length
-#         self.u2c = self.u2c.filter_index(keep_idx)
-#         self._seq_lengths = self.seq_lengths[keep_idx]
-#         if self.rank == 0:
-#             logging.info(
-#                 "pruned seqs with min_length < %f,"
-#                 "keep %d/%d seqs" % (min_length, self.num_seqs, len(keep_idx))
-#             )
-
-#     def _prepare_class_info(self, class_file):
-#         class_weights = None
-#         if class_file is None:
-#             classes, class_idx = np.unique(self.u2c.info, return_inverse=True)
-#             class2idx = {k: i for i, k in enumerate(classes)}
-#         else:
-#             if self.rank == 0:
-#                 logging.info("reading class-file %s" % (class_file))
-#             class_info = pd.read_csv(class_file, header=None, sep=" ")
-#             class2idx = {str(k): i for i, k in enumerate(class_info[0])}
-#             class_idx = np.array([class2idx[k] for k in self.u2c.info], dtype=int)
-#             if class_info.shape[1] == 2:
-#                 class_weights = np.array(class_info[1]).astype(
-#                     floatstr_torch(), copy=False
-#                 )
-
-#         self.num_classes = len(class2idx)
-
-#         class2utt_idx = {}
-#         class2num_utt = np.zeros((self.num_classes,), dtype=int)
-
-#         for k in range(self.num_classes):
-#             idx = (class_idx == k).nonzero()[0]
-#             class2utt_idx[k] = idx
-#             class2num_utt[k] = len(idx)
-#             if class2num_utt[k] == 0:
-#                 if not self.is_val:
-#                     logging.warning("class %d doesn't have any samples" % (k))
-#                 if class_weights is None:
-#                     class_weights = np.ones((self.num_classes,), dtype=floatstr_torch())
-#                 class_weights[k] = 0
-
-#         count_empty = np.sum(class2num_utt == 0)
-#         if count_empty > 0:
-#             logging.warning("%d classes have 0 samples" % (count_empty))
-
-#         self.utt_idx2class = class_idx
-#         self.class2utt_idx = class2utt_idx
-#         self.class2num_utt = class2num_utt
-#         if class_weights is not None:
-#             class_weights /= np.sum(class_weights)
-#             class_weights = torch.Tensor(class_weights)
-#         self.class_weights = class_weights
-
-#         if self.short_seq_exist:
-#             # if there are seq shorter than max_chunk_lenght we need some extra variables
-#             # we will need class_weights to put to 0 classes that have all utts shorter than the batch chunk length
-#             if self.class_weights is None:
-#                 self.class_weights = torch.ones((self.num_classes,))
-
-#             # we need the max length of the utterances of each class
-#             class2max_length = torch.zeros((self.num_classes,), dtype=torch.float)
-#             for c in range(self.num_classes):
-#                 if class2num_utt[c] > 0:
-#                     class2max_length[c] = np.max(
-#                         self.seq_lengths[self.class2utt_idx[c]]
-#                     )
-
-#             self.class2max_length = class2max_length
-
-#     def _seq_shorter_than_max_length_exists(self, max_length):
-#         return np.any(self.seq_lengths < max_length)
-
-#     @property
-#     def var_chunk_length(self):
-#         return self.min_chunk_length < self.max_chunk_length
-
-#     def get_random_chunk_length(self):
-
-#         if self.var_chunk_length:
-#             return (
-#                 torch.rand(size=(1,)).item()
-#                 * (self.max_chunk_length - self.min_chunk_length)
-#                 + self.min_chunk_length
-#             )
-
-#         return self.max_chunk_length
-
-#     def __getitem__(self, index):
-#         # logging.info('{} {} {} get item {}'.format(
-#         #     self, os.getpid(), threading.get_ident(), index))
-#         if self.return_fullseqs:
-#             return self._get_fullseq(index)
-#         else:
-#             return self._get_random_chunk(index)
-
-#     def _get_fullseq(self, index):
-#         key = self.u2c.key[index]
-#         x, fs = self.r.read([key])
-#         x = x[0].astype(floatstr_torch(), copy=False)
-#         x_clean = x
-#         if self.augmenter is not None:
-#             x, aug_info = self.augmenter(x)
-
-#         if self.transpose_input:
-#             x = x[None, :]
-#             if self.return_clean_aug_pair:
-#                 x_clean = x_clean[None, :]
-
-#         if self.return_clean_aug_pair:
-#             r = x, x_clean
-
-#         if not self.return_class:
-#             return r
-
-#         class_idx = self.utt_idx2class[index]
-#         r = *r, class_idx
-#         return r
-
-#     def _get_random_chunk(self, index):
-
-#         if len(index) == 2:
-#             index, chunk_length = index
-#         else:
-#             chunk_length = self.max_chunk_length
-
-#         key = self.u2c.key[index]
-
-#         full_seq_length = self.seq_lengths[index]
-#         assert (
-#             chunk_length <= full_seq_length
-#         ), "chunk_length(%d) <= full_seq_length(%d)" % (chunk_length, full_seq_length)
-
-#         time_offset = torch.rand(size=(1,)).item() * (full_seq_length - chunk_length)
-#         reverb_context = min(self.reverb_context, time_offset)
-#         time_offset -= reverb_context
-#         read_chunk_length = chunk_length + reverb_context
-
-#         # logging.info('get-random-chunk {} {} {} {} {}'.format(index, key, time_offset, chunk_length, full_seq_length ))
-#         x, fs = self.r.read([key], time_offset=time_offset, time_durs=read_chunk_length)
-
-#         # try:
-#         #     x, fs = self.r.read([key], time_offset=time_offset,
-#         #                     time_durs=read_chunk_length)
-#         # except:
-#         #     # some files produce error in the fseek after reading the data,
-#         #     # this seems an issue from pysoundfile or soundfile lib itself
-#         #     # reading from a sligthly different starting position seems to solve the problem in most cases
-#         #     try:
-#         #         logging.info('error-1 reading at key={} totol_dur={} offset={} read_chunk_length={}, retrying...'.format(
-#         #             key, full_seq_length, time_offset, read_chunk_length))
-#         #         time_offset = math.floor(time_offset)
-#         #         x, fs = self.r.read([key], time_offset=time_offset,
-#         #                             time_durs=read_chunk_length)
-#         #     except:
-#         #         try:
-#         #             # if changing the value of time-offset doesn't solve the issue, we try to read from
-#         #             # from time-offset to the end of the file, and remove the extra frames later
-#         #             logging.info('error-2 reading at key={} totol_dur={} offset={} retrying reading until end-of-file ...'.format(
-#         #                 key, full_seq_length, time_offset))
-#         #             x, fs = self.r.read([key], time_offset=time_offset)
-#         #             x = [x[0][:int(read_chunk_length * fs[0])]]
-#         #         except:
-#         #             # try to read the full file
-#         #             logging.info('error-3 reading at key={} totol_dur={} retrying reading full file ...'.format(
-#         #                 key, full_seq_length))
-#         #             x, fs = self.r.read([key])
-#         #             x = [x[0][:int(read_chunk_length * fs[0])]]
-
-#         x = x[0]
-#         fs = fs[0]
-
-#         x_clean = x
-#         logging.info("hola1")
-#         if self.augmenter is not None:
-#             logging.info("hola2")
-#             chunk_length_samples = int(chunk_length * fs)
-#             end_idx = len(x)
-#             reverb_context_samples = end_idx - chunk_length_samples
-#             assert reverb_context_samples >= 0, (
-#                 "key={} time-offset={}, read-chunk={} "
-#                 "read-x-samples={}, chunk_samples={}, reverb_context_samples={}"
-#             ).format(
-#                 key,
-#                 time_offset,
-#                 read_chunk_length,
-#                 end_idx,
-#                 chunk_length_samples,
-#                 reverb_context_samples,
-#             )
-#             # end_idx = reverb_context_samples + chunk_length_samples
-#             x, aug_info = self.augmenter(x)
-#             x = x[reverb_context_samples:end_idx]
-#             if self.return_clean_aug_pair:
-#                 x_clean = x_clean[reverb_context_samples:end_idx]
-#                 x_clean = x_clean.astype(floatstr_torch(), copy=False)
-#             # x_clean = x_clean[reverb_context_samples:]
-#             # logging.info('augmentation x-clean={}, x={}, aug_info={}'.format(
-#             #    x_clean.shape, x.shape, aug_info))
-#         #     if len(x) != 64000:
-#         #         logging.info('x!=4s, {} {} {} {} {} {} {} {}'.format(len(x),reverb_context, reverb_context_samples, chunk_length, chunk_length_samples, end_idx, fs, read_chunk_length))
-
-#         # if len(x) != 64000:
-#         #         logging.info('x!=4s-2, {} {} {} {}'.format(len(x), chunk_length, fs, read_chunk_length))
-
-#         if self.transpose_input:
-#             x = x[None, :]
-#             if self.return_clean_aug_pair:
-#                 x_clean = x_clean[None, :]
-
-#         x = x.astype(floatstr_torch(), copy=False)
-#         if self.return_clean_aug_pair:
-#             r = x, x_clean
-#         else:
-#             r = (x,)
-
-#         if not self.return_class:
-#             return r
-
-#         class_idx = self.utt_idx2class[index]
-#         r = *r, class_idx
-#         return r
-
-#     @staticmethod
-#     def filter_args(**kwargs):
-
-#         ar_args = AR.filter_args(**kwargs)
-#         valid_args = (
-#             "audio_file",
-#             "key_file",
-#             "aug_cfg",
-#             "path_prefix",
-#             "class_file",
-#             "time_durs_file",
-#             "min_chunk_length",
-#             "max_chunk_length",
-#             "return_fullseqs",
-#             "part_idx",
-#             "num_parts",
-#         )
-#         args = dict((k, kwargs[k]) for k in valid_args if k in kwargs)
-#         args.update(ar_args)
-#         return args
-
-#     @staticmethod
-#     def add_class_args(parser, prefix=None, skip={"audio_file", "key_file"}):
-#         if prefix is not None:
-#             outer_parser = parser
-#             parser = ArgumentParser(prog="")
-
-#         if "audio_file" not in skip:
-#             parser.add_argument(
-#                 "--audio-file",
-#                 required=True,
-#                 help=("audio manifest file"),
-#             )
-
-#         if "key_file" not in skip:
-#             parser.add_argument(
-#                 "--key-file",
-#                 required=True,
-#                 help=("key manifest file"),
-#             )
-
-#         parser.add_argument(
-#             "--class-file",
-#             default=None,
-#             help=("ordered list of classes keys, it can contain class weights"),
-#         )
-
-#         parser.add_argument(
-#             "--time-durs-file", default=None, help=("utt to duration in secs file")
-#         )
-
-#         parser.add_argument(
-#             "--aug-cfg",
-#             default=None,
-#             help=("augmentation configuration file."),
-#         )
-
-#         parser.add_argument(
-#             "--min-chunk-length",
-#             type=float,
-#             default=None,
-#             help=("minimum length of sequence chunks"),
-#         )
-#         parser.add_argument(
-#             "--max-chunk-length",
-#             type=float,
-#             default=None,
-#             help=("maximum length of sequence chunks"),
-#         )
-
-#         parser.add_argument(
-#             "--return-fullseqs",
-#             default=False,
-#             action="store_true",
-#             help=("returns full sequences instead of chunks"),
-#         )
-
-#         AR.add_class_args(parser)
-#         if prefix is not None:
-#             outer_parser.add_argument("--" + prefix, action=ActionParser(parser=parser))
-#             # help='audio dataset options')
-
-#     add_argparse_args = add_class_args
-
-
-<<<<<<< HEAD
 from ...utils.class_info import ClassInfo
 from ...utils.segment_set import SegmentSet
 from ...utils.text import read_text
-
-=======
->>>>>>> 5f0ac993
+from ..torch_defs import floatstr_torch
+
+
 class AudioDataset(Dataset):
+
     def __init__(
         self,
         audio_file,
@@ -481,7 +48,7 @@
         return_segment_info=None,
         return_orig=False,
         target_sample_freq=None,
-        wav_scale=2 ** 15 - 1,
+        wav_scale=2**15 - 1,
         is_val=False,
     ):
 
@@ -502,14 +69,9 @@
 
         self.r = AR(audio_file, wav_scale=wav_scale)
 
-        
         if rank == 0:
-<<<<<<< HEAD
-            logging.info("loading segments file %s" % segments_file)
-=======
             logging.info("loading segments file %s", segments_file)
 
->>>>>>> 5f0ac993
         self.seg_set = SegmentSet.load(segments_file)
         if rank == 0:
             logging.info("dataset contains %d seqs", len(self.seg_set))
@@ -521,14 +83,13 @@
 
             time_durs = SegmentSet.load(time_durs_file)
             self.seg_set["duration"] = time_durs.loc[
-                self.seg_set["id"]
-            ].class_id.values.astype(np.float, copy=False)
+                self.seg_set["id"]].class_id.values.astype(np.float,
+                                                           copy=False)
         else:
             assert "duration" in self.seg_set
 
         logging.info("loading class-info files")
         self._load_class_infos(class_names, class_files, is_val)
-
 
         if bpe_model is not None:
             logging.info("loading bpe models")
@@ -537,21 +98,20 @@
         if text_file is not None:
             logging.info("loading text files")
             self._load_text_infos(text_file, is_val)
-        self.return_segment_info = (
-            [] if return_segment_info is None else return_segment_info
-        )
+        self.return_segment_info = ([] if return_segment_info is None else
+                                    return_segment_info)
         self.return_orig = return_orig
 
         self.num_augs = num_augs
         self._create_augmenters(aug_cfgs)
-        
+
         self.target_sample_freq = target_sample_freq
         self.resamplers = {}
 
     def _load_bpe_model(self, bpe_model, is_val):
         if self.rank == 0:
             logging.info("loading bpe file %s" % bpe_model)
-        self.sp  = spm.SentencePieceProcessor()
+        self.sp = spm.SentencePieceProcessor()
         self.sp.load(bpe_model)
         blank_id = self.sp.piece_to_id("<blk>")
         vocab_size = self.sp.get_piece_size()
@@ -561,7 +121,7 @@
             return
         if self.rank == 0:
             logging.info("loading text file %s" % text_file)
-        
+
         text = read_text(text_file)
         self.seg_set["text"] = text.loc[self.seg_set["id"]].text
 
@@ -573,9 +133,8 @@
 
         assert len(class_names) == len(class_files)
         for name, file in zip(class_names, class_files):
-            assert (
-                name in self.seg_set
-            ), f"class_name {name} not present in the segment set"
+            assert (name in self.seg_set
+                    ), f"class_name {name} not present in the segment set"
             if self.rank == 0:
                 logging.info("loading class-info file %s" % file)
             table = ClassInfo.load(file)
@@ -586,9 +145,8 @@
                 segment_class_ids = self.seg_set[name].unique()
                 for c_id in class_ids:
                     if c_id not in segment_class_ids:
-                        logging.warning(
-                            "%s class: %s not present in dataset", name, c_id
-                        )
+                        logging.warning("%s class: %s not present in dataset",
+                                        name, c_id)
 
     def _create_augmenters(self, aug_cfgs):
         self.augmenters = []
@@ -598,11 +156,12 @@
 
         for aug_cfg in aug_cfgs:
             logging.info(f"loading augmentation={aug_cfg}")
-            augmenter = SpeechAugment.create(
-                aug_cfg, random_seed=112358 + 1000 * self.rank
-            )
+            augmenter = SpeechAugment.create(aug_cfg,
+                                             random_seed=112358 +
+                                             1000 * self.rank)
             self.augmenters.append(augmenter)
-            self.reverb_context = max(augmenter.max_reverb_context, self.reverb_context)
+            self.reverb_context = max(augmenter.max_reverb_context,
+                                      self.reverb_context)
 
     def set_epoch(self, epoch):
         self.epoch = epoch
@@ -644,8 +203,7 @@
             assert duration <= self.seg_set.loc[seg_id].duration, (
                 f"{seg_id} with start={start} duration "
                 f"({self.seg_set.loc[seg_id].duration}) < "
-                f"chunk duration ({duration})"
-            )
+                f"chunk duration ({duration})")
         else:
             seg_id, start, duration = segment, 0, 0
 
@@ -663,30 +221,13 @@
 
         # read audio
         recording_id = self.seg_set.recording_ids(seg_id)
-        x, fs = self.r.read([recording_id], time_offset=start, time_durs=read_duration)
+        x, fs = self.r.read([recording_id],
+                            time_offset=start,
+                            time_durs=read_duration)
         return x[0].astype(floatstr_torch(), copy=False), fs[0]
 
-    # def _apply_augs(self, x, num_samples, reverb_context_samples):
-    #     x_augs = []
-    #     # for each type of augmentation
-    #     for i, augmenter in enumerate(self.augmenters):
-    #         # we do n_augs per augmentation type
-    #         for j in range(self.num_augs):
-    #             # augment x
-    #             x_aug, aug_info = augmenter(x)
-    #             # remove the extra left context used to compute the reverberation.
-    #             x_aug = x_aug[reverb_context_samples : len(x)]
-    #             x_augs.append(x_aug.astype(floatstr_torch(), copy=False))
-
-    #     return x_augs
-
     def _apply_augs(self, x, num_samples, reverb_context_samples):
-<<<<<<< HEAD
-        x_augs = []
-        
-=======
         x_augs = {}
->>>>>>> 5f0ac993
         # for each type of augmentation
         for i, augmenter in enumerate(self.augmenters):
             # we do n_augs per augmentation type
@@ -694,7 +235,7 @@
                 # augment x
                 x_aug, aug_info = augmenter(x)
                 # remove the extra left context used to compute the reverberation.
-                x_aug = x_aug[reverb_context_samples : len(x)]
+                x_aug = x_aug[reverb_context_samples:len(x)]
                 x_aug = x_aug.astype(floatstr_torch(), copy=False)
                 x_augs[f"x_aug_{i}_{j}"] = x_aug
 
@@ -715,14 +256,10 @@
                 # we use the class information table to
                 # convert from id to integer
                 class_info = self.class_info[info_name]
-<<<<<<< HEAD
-                idx = class_info.loc[seg_info, "class_idx"]
-                seg_info = idx
-            if info_name  == "text":
+                seg_info_i = class_info.loc[seg_info_i, "class_idx"]
+
+            if info_name == "text":
                 seg_info = self.sp.encode(seg_info, out_type=int)
-=======
-                seg_info_i = class_info.loc[seg_info_i, "class_idx"]
->>>>>>> 5f0ac993
 
             seg_info[info_name] = seg_info_i
 
@@ -752,40 +289,6 @@
             return resampler(x), self.target_sample_freq
         except:
             return x, fs
-
-    # def __getitem__(self, segment):
-
-    #     seg_id, start, duration = self._parse_segment_item(segment)
-    #     x, fs = self._read_audio(seg_id, start, duration)
-    #     x, fs = self._resample(x, fs)
-    #     if self.augmenters:
-    #         # augmentations
-    #         num_samples = int(duration * fs)
-    #         reverb_context_samples = len(x) - num_samples
-    #         x_augs = self._apply_augs(x, num_samples, reverb_context_samples)
-    #         r = x_augs
-
-    #         # add original non augmented audio
-    #         if self.return_orig:
-    #             x_orig = x[reverb_context_samples:]
-    #             r.append(x_orig)
-
-    #     else:
-    #         r = [x]
-
-    #     # try:
-    #     #     import soundfile as sf
-
-    #     #     for i, z in enumerate(r):
-    #     #         sf.write(f"file_{seg_id}.wav", z, fs, "PCM_16")
-    #     # except:
-    #     #     print("soundfile failed", flush=True)
-
-    #     # adds the segment labels
-    #     seg_info = self._get_segment_info(seg_id)
-    #     r.extend(seg_info)
-
-    #     return (*r,)
 
     def __getitem__(self, segment):
         seg_id, start, duration = self._parse_segment_item(segment)
@@ -800,12 +303,7 @@
                 num_samples = int(duration * fs)
             reverb_context_samples = len(x) - num_samples
             x_augs = self._apply_augs(x, num_samples, reverb_context_samples)
-<<<<<<< HEAD
-            
-            r = x_augs
-=======
             data.update(x_augs)
->>>>>>> 5f0ac993
 
             # add original non augmented audio
             if self.return_orig:
@@ -850,49 +348,52 @@
 
         if "audio_file" not in skip:
             parser.add_argument(
-                "--audio-file", required=True, help=("audio manifest file"),
+                "--audio-file",
+                required=True,
+                help=("audio manifest file"),
             )
 
         if "segments_file" not in skip:
             parser.add_argument(
-                "--segments-file", required=True, help=("segments manifest file"),
+                "--segments-file",
+                required=True,
+                help=("segments manifest file"),
             )
 
         parser.add_argument(
             "--class-names",
             default=None,
             nargs="+",
-            help=(
-                "list with the names of the types of classes in the datasets, e.g., speaker, language"
-            ),
-        )
-
-        parser.add_argument(
-            "--class-files", default=None, nargs="+", help=("list of class info files"),
+            help=
+            ("list with the names of the types of classes in the datasets, e.g., speaker, language"
+             ),
+        )
+
+        parser.add_argument(
+            "--class-files",
+            default=None,
+            nargs="+",
+            help=("list of class info files"),
         )
 
         parser.add_argument(
             "--time-durs-file",
             default=None,
-            help=(
-                "segment to duration in secs file, if durations are not in segments_file"
-            ),
+            help=
+            ("segment to duration in secs file, if durations are not in segments_file"
+             ),
         )
 
         parser.add_argument(
             "--bpe-model",
             default=None,
-            help=(
-                "bpe model for the text label"
-            ),
+            help=("bpe model for the text label"),
         )
 
         parser.add_argument(
             "--text-file",
             default=None,
-            help=(
-                "text file with words labels for each utterances"
-            ),
+            help=("text file with words labels for each utterances"),
         )
 
         parser.add_argument(
@@ -911,31 +412,32 @@
             "--return-segment-info",
             default=None,
             nargs="+",
-            help=(
-                "list of columns of the segment file which should be returned as supervisions"
-            ),
+            help=
+            ("list of columns of the segment file which should be returned as supervisions"
+             ),
         )
         parser.add_argument(
             "--return-orig",
             default=False,
             action=ActionYesNo,
-            help=(
-                "when using augmentation, whether or not to return also the original audio"
-            ),
+            help=
+            ("when using augmentation, whether or not to return also the original audio"
+             ),
         )
 
         parser.add_argument(
             "--target-sample-freq",
             default=None,
             type=int,
-            help=(
-                "target sampling frequencey, if not None all audios are converted to this sample freq"
-            ),
+            help=
+            ("target sampling frequencey, if not None all audios are converted to this sample freq"
+             ),
         )
 
         AR.add_class_args(parser)
         if prefix is not None:
-            outer_parser.add_argument("--" + prefix, action=ActionParser(parser=parser))
+            outer_parser.add_argument("--" + prefix,
+                                      action=ActionParser(parser=parser))
             # help='audio dataset options')
 
     add_argparse_args = add_class_args