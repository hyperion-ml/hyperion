"""
 Copyright 2020 Johns Hopkins University  (Author: Jesus Villalba)
 Apache 2.0  (http://www.apache.org/licenses/LICENSE-2.0)
"""

import logging
import math
import time

import numpy as np
import pandas as pd

# import k2
import sentencepiece as spm
import torchaudio.transforms as tat
from jsonargparse import ActionParser, ActionYesNo, ArgumentParser

import torch
import torch.distributed as dist
from torch.utils.data import Dataset

from ...io import RandomAccessAudioReader as AR
from ...np.augment import SpeechAugment
from ...utils.class_info import ClassInfo
from ...utils.segment_set import SegmentSet
from ...utils.text import read_text
from ..torch_defs import floatstr_torch


class AudioDataset(Dataset):
    def __init__(
        self,
        recordings_file,
        segments_file,
        class_names=None,
        class_files=None,
        bpe_model=None,
        text_file=None,
        time_durs_file=None,
        aug_cfgs=None,
        num_augs=1,
        return_segment_info=None,
        return_orig=False,
        target_sample_freq=None,
        wav_scale=2 ** 15 - 1,
        is_val=False,
    ):

        super().__init__()
        try:
            rank = dist.get_rank()
            world_size = dist.get_world_size()
        except:
            rank = 0
            world_size = 1

        self.rank = rank
        self.world_size = world_size
        self.epoch = 0
        if rank == 0:
            logging.info("loading segments file %s", segments_file)

        self.seg_set = SegmentSet.load(segments_file)
        if rank == 0:
            logging.info("dataset contains %d seqs", len(self.seg_set))

        if rank == 0:
            logging.info("opening audio reader %s", recordings_file)

        audio_seg_set = self.seg_set if self.seg_set.has_time_marks else None
        self.r = AR(recordings_file, segments=audio_seg_set, wav_scale=wav_scale)

        self.is_val = is_val
        if time_durs_file is not None:
            self._load_legacy_durations(time_durs_file)

<<<<<<< HEAD
            time_durs = SegmentSet.load(time_durs_file)
            self.seg_set["duration"] = time_durs.loc[
                self.seg_set["id"]].class_id.values.astype(float,
                                                           copy=False)
        else:
            assert "duration" in self.seg_set
=======
        assert "duration" in self.seg_set
>>>>>>> 63a2bd99


        logging.info("loading class-info files")
        
        self._load_class_infos(class_names, class_files, is_val)

        if bpe_model is not None:
            logging.info("loading bpe models")
            self._load_bpe_model(bpe_model, is_val)

        if text_file is not None:
            logging.info("loading text files")
            self._load_text_infos(text_file, is_val)
        self.return_segment_info = (
            [] if return_segment_info is None else return_segment_info
        )
        self.return_orig = return_orig

        self.num_augs = num_augs
        self._create_augmenters(aug_cfgs)

        self.target_sample_freq = target_sample_freq
        self.resamplers = {}

    def _load_legacy_durations(self, time_durs_file):
        if self.rank == 0:
            logging.info("loading durations file %s", time_durs_file)

        time_durs = SegmentSet.load(time_durs_file)
        self.seg_set["duration"] = time_durs.loc[
            self.seg_set["id"]
        ].class_id.values.astype(np.float, copy=False)

    def _load_bpe_model(self, bpe_model, is_val):
        if self.rank == 0:
            logging.info("loading bpe file %s", bpe_model)
        self.sp = spm.SentencePieceProcessor()
        self.sp.load(bpe_model)
        blank_id = self.sp.piece_to_id("<blk>")
        vocab_size = self.sp.get_piece_size()

    def _load_text_infos(self, text_file, is_val):
        if text_file is None:
            return
        if self.rank == 0:
            logging.info("loading text file %s", text_file)

        text = read_text(text_file)
        self.seg_set["text"] = text.loc[self.seg_set["id"]].text

    def _load_class_infos(self, class_names, class_files, is_val):
        self.class_info = {}
        if class_names is None:
            assert class_files is None
            return

        assert len(class_names) == len(class_files)
        for name, file in zip(class_names, class_files):
            assert (
                name in self.seg_set
            ), f"class_name {name} not present in the segment set"
            if self.rank == 0:
                logging.info("loading class-info file %s" % file)
            table = ClassInfo.load(file)
            self.class_info[name] = table
            if not is_val:
                # check that all classes are present in the training segments
                class_ids = table["id"]
                segment_class_ids = self.seg_set[name].unique()
                for c_id in class_ids:
                    if c_id not in segment_class_ids:
                        logging.warning(
                            "%s class: %s not present in dataset", name, c_id
                        )

    def _create_augmenters(self, aug_cfgs):
        self.augmenters = []
        self.reverb_context = 0
        if aug_cfgs is None:
            return

        for aug_cfg in aug_cfgs:
            logging.info(f"loading augmentation={aug_cfg}")
            augmenter = SpeechAugment.create(
                aug_cfg, random_seed=112358 + 1000 * self.rank
            )
            self.augmenters.append(augmenter)
            self.reverb_context = max(augmenter.max_reverb_context, self.reverb_context)

    def set_epoch(self, epoch):
        self.epoch = epoch

    @property
    def wav_scale(self):
        return self.r.wav_scale

    @property
    def num_seqs(self):
        return len(self.seg_set)

    def __len__(self):
        return self.num_seqs

    @property
    def seq_lengths(self):
        return self.seg_set["duration"]

    @property
    def total_length(self):
        return np.sum(self.seq_lengths)

    @property
    def min_seq_length(self):
        return np.min(self.seq_lengths)

    @property
    def max_seq_length(self):
        return np.max(self.seq_lengths)

    @property
    def num_classes(self):
        return {k: t.num_classes for k, t in self.class_info.items()}

    def _parse_segment_item(self, segment):
        if isinstance(segment, (tuple, list)):
            seg_id, start, duration = segment
            assert duration <= self.seg_set.loc[seg_id].duration, (
                f"{seg_id} with start={start} duration "
                f"({self.seg_set.loc[seg_id].duration}) < "
                f"chunk duration ({duration})"
            )
        else:
            seg_id, start, duration = segment, 0, 0

        # if "start" in self.seg_set:
        #     start += self.seg_set.loc[seg_id].start

        return seg_id, start, duration

    def _read_audio(self, seg_id, start, duration):
        # how much extra audio we need to load to
        # calculate the reverb of the first part of the audio
        reverb_context = min(self.reverb_context, start)
        start -= reverb_context
        read_duration = duration + reverb_context

        # read audio
        x, fs = self.r.read([seg_id], time_offset=start, time_durs=read_duration)
        return x[0].astype(floatstr_torch(), copy=False), fs[0]

    def _read_audio0(self, seg_id, start, duration):
        # how much extra audio we need to load to
        # calculate the reverb of the first part of the audio
        reverb_context = min(self.reverb_context, start)
        start -= reverb_context
        read_duration = duration + reverb_context

        # read audio
        recording_id = self.seg_set.recording_ids(seg_id)
        x, fs = self.r.read([recording_id], time_offset=start, time_durs=read_duration)
        return x[0].astype(floatstr_torch(), copy=False), fs[0]

    def _apply_augs(self, x, reverb_context_samples):
        x_augs = {}
        # for each type of augmentation
        for i, augmenter in enumerate(self.augmenters):
            # we do n_augs per augmentation type
            for j in range(self.num_augs):
                # augment x
                x_aug, aug_info = augmenter(x)
                # remove the extra left context used to compute the reverberation.
                x_aug = x_aug[reverb_context_samples : len(x)]
                x_aug = x_aug.astype(floatstr_torch(), copy=False)
                x_augs[f"x_aug_{i}_{j}"] = x_aug

        if not self.return_orig and len(x_augs) == 1:
            # if we just have one aug and we don't return the clean version,
            # we just call x to the aug version
            x_augs["x"] = x_augs.pop("x_aug_0_0")

        return x_augs

    def _get_segment_info(self, seg_id):
        seg_info = {}
        # converts the class_ids to integers
        for info_name in self.return_segment_info:
            seg_info_i = self.seg_set.loc[seg_id, info_name]
            if info_name in self.class_info:
                # if the type of information is a class-id
                # we use the class information table to
                # convert from id to integer
                class_info = self.class_info[info_name]
                seg_info_i = class_info.loc[seg_info_i, "class_idx"]

            if info_name == "text":
                seg_info_i = self.sp.encode(seg_info_i, out_type=int)

            seg_info[info_name] = seg_info_i

        return seg_info

    def _get_resampler(self, fs):
        if fs in self.resamplers:
            return self.resamplers[fs]

        resampler = tat.Resample(
            int(fs),
            int(self.target_sample_freq),
            lowpass_filter_width=64,
            rolloff=0.9475937167399596,
            resampling_method="kaiser_window",
            beta=14.769656459379492,
        )
        resampler_f = lambda x: resampler(torch.from_numpy(x)).numpy()
        self.resamplers[fs] = resampler_f
        return resampler_f

    def _resample(self, x, fs):
        try:
            if self.target_sample_freq is None or fs == self.target_sample_freq:
                return x, fs
            resampler = self._get_resampler(fs)
            return resampler(x), self.target_sample_freq
        except:
            return x, fs

    def __getitem__(self, segment):
        seg_id, start, duration = self._parse_segment_item(segment)
        x, fs = self._read_audio(seg_id, start, duration)
        x, fs = self._resample(x, fs)
        data = {"seg_id": seg_id, "sample_freq": fs}
        if self.augmenters:
            # augmentations
            if duration == 0:
                num_samples = len(x)
            else:
                num_samples = int(duration * fs)
            reverb_context_samples = len(x) - num_samples
            x_augs = self._apply_augs(x, reverb_context_samples)
            data.update(x_augs)

            # add original non augmented audio
            if self.return_orig:
                x_orig = x[reverb_context_samples:]
                data["x"] = x_orig

        else:
            data["x"] = x

        seg_info = self._get_segment_info(seg_id)
        data.update(seg_info)
        return data

    @staticmethod
    def filter_args(**kwargs):

        ar_args = AR.filter_args(**kwargs)
        valid_args = (
            "recordings_file",
            "segments_file",
            "aug_cfgs",
            "num_augs",
            "class_names",
            "class_files",
            "bpe_model",
            "text_file",
            "return_segment_info",
            "return_orig",
            "time_durs_file",
            "target_sample_freq",
        )
        args = dict((k, kwargs[k]) for k in valid_args if k in kwargs)
        args.update(ar_args)
        return args

    @staticmethod
    def add_class_args(parser, prefix=None, skip=set()):
        if prefix is not None:
            outer_parser = parser
            parser = ArgumentParser(prog="")

        if "recordings_file" not in skip:
            parser.add_argument(
                "--recordings-file",
                required=True,
                help=("recordings manifest file (kaldi .scp or pandas .csv)"),
            )

        if "segments_file" not in skip:
            parser.add_argument(
                "--segments-file",
                required=True,
                help=("segments manifest file (kaldi .scp or pandas .csv)"),
            )

        parser.add_argument(
            "--class-names",
            default=None,
            nargs="+",
            help=(
                "list with the names of the types of classes in the datasets, e.g., speaker, language"
            ),
        )

        parser.add_argument(
            "--class-files", default=None, nargs="+", help=("list of class info files"),
        )

        parser.add_argument(
            "--time-durs-file",
            default=None,
            help=(
                "(deprecated) segment to duration in secs file, if durations are not in segments_file"
            ),
        )


        parser.add_argument(
            "--bpe-model", default=None, help=("bpe model for the text label"),
        )

        parser.add_argument(
            "--text-file",
            default=None,
            help=("text file with words labels for each utterances"),
        )

        parser.add_argument(
            "--aug-cfgs",
            default=None,
            nargs="+",
            help=("augmentation configuration file."),
        )

        parser.add_argument(
            "--num-augs",
            default=1,
            help=("number of augmentations per segment and augmentation type"),
        )
        parser.add_argument(
            "--return-segment-info",
            default=None,
            nargs="+",
            help=(
                "list of columns of the segment file which should be returned as supervisions"
            ),
        )
        parser.add_argument(
            "--return-orig",
            default=False,
            action=ActionYesNo,
            help=(
                "when using augmentation, whether or not to return also the original audio"
            ),
        )

        parser.add_argument(
            "--target-sample-freq",
            default=None,
            type=int,
            help=(
                "target sampling frequencey, if not None all audios are converted to this sample freq"
            ),
        )

        AR.add_class_args(parser)
        if prefix is not None:
            outer_parser.add_argument("--" + prefix, action=ActionParser(parser=parser))
            # help='audio dataset options')

    add_argparse_args = add_class_args<|MERGE_RESOLUTION|>--- conflicted
+++ resolved
@@ -74,16 +74,13 @@
         if time_durs_file is not None:
             self._load_legacy_durations(time_durs_file)
 
-<<<<<<< HEAD
-            time_durs = SegmentSet.load(time_durs_file)
-            self.seg_set["duration"] = time_durs.loc[
-                self.seg_set["id"]].class_id.values.astype(float,
-                                                           copy=False)
-        else:
-            assert "duration" in self.seg_set
-=======
+            # time_durs = SegmentSet.load(time_durs_file)
+            # self.seg_set["duration"] = time_durs.loc[
+            #     self.seg_set["id"]].class_id.values.astype(float,
+            #                                                copy=False)
+        # else:
+        #     assert "duration" in self.seg_set
         assert "duration" in self.seg_set
->>>>>>> 63a2bd99
 
 
         logging.info("loading class-info files")
